# Byte-compiled / optimized / DLL files
__pycache__/
*.py[cod]
*$py.class

# C extensions
*.so

# Distribution / packaging
.Python
build/
develop-eggs/
dist/
downloads/
eggs/
.eggs/
lib/
lib64/
parts/
sdist/
var/
wheels/
share/python-wheels/
*.egg-info/
.installed.cfg
*.egg
MANIFEST

# PyInstaller
#  Usually these files are written by a python script from a template
#  before PyInstaller builds the exe, so as to inject date/other infos into it.
*.manifest
*.spec

# Installer logs
pip-log.txt
pip-delete-this-directory.txt

# Unit test / coverage reports
htmlcov/
.tox/
.nox/
.coverage
.coverage.*
.cache
nosetests.xml
coverage.xml
*.cover
*.py,cover
.hypothesis/
.pytest_cache/
cover/

# Translations
*.mo
*.pot

# Django stuff:
*.log
local_settings.py
db.sqlite3
db.sqlite3-journal

# Flask stuff:
instance/
.webassets-cache

# Scrapy stuff:
.scrapy

# Sphinx documentation
docs/_build/

# PyBuilder
.pybuilder/
target/

# Jupyter Book
mybook/_build/

# Jupyter Notebook
.ipynb_checkpoints

# IPython
profile_default/
ipython_config.py

# PyCharm
.idea/

# pyenv
#   For a library or package, you might want to ignore these files since the code is
#   intended to run in multiple environments; otherwise, check them in:
# .python-version

# pipenv
#   According to pypa/pipenv#598, it is recommended to include Pipfile.lock in version control.
#   However, in case of collaboration, if having platform-specific dependencies or dependencies
#   having no cross-platform support, pipenv may install dependencies that don't work, or not
#   install all needed dependencies.
#Pipfile.lock

# poetry
#   Similar to Pipfile.lock, it is generally recommended to include poetry.lock in version control.
#   This is especially recommended for binary packages to ensure reproducibility, and is more
#   commonly ignored for libraries.
#   https://python-poetry.org/docs/basic-usage/#commit-your-poetrylock-file-to-version-control
#poetry.lock

# pdm
#   Similar to Pipfile.lock, it is generally recommended to include pdm.lock in version control.
#pdm.lock
#   pdm stores project-wide configurations in .pdm.toml, but it is recommended to not include it
#   in version control.
#   https://pdm.fming.dev/latest/usage/project/#working-with-version-control
.pdm.toml
.pdm-python
.pdm-build/

# PEP 582; used by e.g. github.com/David-OConnor/pyflow and github.com/pdm-project/pdm
__pypackages__/

# Celery stuff
celerybeat-schedule
celerybeat.pid

# SageMath parsed files
*.sage.py

# Environments
.env
.venv
env/
venv/
ENV/
env.bak/
venv.bak/

# Spyder project settings
.spyderproject
.spyproject

# Rope project settings
.ropeproject

# mkdocs documentation
/site

# mypy
.mypy_cache/
.dmypy.json
dmypy.json

# Pyre type checker
.pyre/

# pytype static type analyzer
.pytype/

# Cython debug symbols
cython_debug/

# PyCharm
#  JetBrains specific template is maintained in a separate JetBrains.gitignore that can
#  be found at https://github.com/github/gitignore/blob/main/Global/JetBrains.gitignore
#  and can be added to the global gitignore or merged into this file.  For a more nuclear
#  option (not recommended) you can uncomment the following to ignore the entire idea folder.
#.idea/

# pixi environments
.pixi
*.egg-info

<<<<<<< HEAD
# array-api-tests
array-api-tests/
=======
# test log
output-log.jsonl
>>>>>>> 2136530b
<|MERGE_RESOLUTION|>--- conflicted
+++ resolved
@@ -171,10 +171,8 @@
 .pixi
 *.egg-info
 
-<<<<<<< HEAD
 # array-api-tests
 array-api-tests/
-=======
+
 # test log
-output-log.jsonl
->>>>>>> 2136530b
+output-log.jsonl