--- conflicted
+++ resolved
@@ -4,13 +4,8 @@
 
 __version__ = "0.0.4"
 
-<<<<<<< HEAD
 import types, sys
-import numpy as np  # temporarily used in __repr__ and __str__
-
-=======
 import dataclasses
->>>>>>> f518a0f0
 
 def masked_array(xp):
     """Returns a masked array namespace for an array API backend
