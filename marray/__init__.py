"""
Masked versions of array API compatible arrays
"""

__version__ = "0.0.4"

<<<<<<< HEAD
import dataclasses
import numpy as np  # temporarily used in __repr__ and __str__
=======
>>>>>>> 2adcfae5


def masked_array(xp):
    """Returns a masked array namespace for an array API backend

    Examples
    --------
    >>> from scipy._lib.array_api_compat import numpy as xp
    >>> from scipy.stats import masked_array
    >>> ma = masked_array(xp)
    >>> A = ma.eye(3)
    >>> A.mask[0, ...] = True
    >>> x = ma.asarray([1, 2, 3], mask=[False, False, True])
    >>> A @ x
    masked_array(data=[--, 2.0, 0.0],
                 mask=[ True, False, False],
           fill_value=1e+20)

    """
    class MaskedArray:

        def __init__(self, data, mask=None):
            data = xp.asarray(getattr(data, '_data', data))
            mask = (xp.zeros(data.shape, dtype=xp.bool) if mask is None
                    else xp.asarray(mask, dtype=xp.bool))
            mask = xp.asarray(xp.broadcast_to(mask, data.shape), copy=True)
            self._data = data
            self._dtype = data.dtype
            self._device = data.device
            # assert data.device == mask.device
            self._ndim = data.ndim
            self._shape = data.shape
            self._size = data.size

            self._mask = mask
            self._xp = xp
            self._sentinel = (info(self).max if not xp.isdtype(self.dtype, 'bool')
                              else None)
            self.__array_namespace__ = mod

        @property
        def data(self):
            return self._data

        @property
        def dtype(self):
            return self._dtype

        @property
        def device(self):
            return self._device

        @property
        def ndim(self):
            return self._ndim

        @property
        def shape(self):
            return self._shape

        @property
        def size(self):
            return self._size

        @property
        def mask(self):
            return self._mask

        def call_super_method(self, method_name, *args, **kwargs):
            method = getattr(self.data, method_name)
            args = [getattr(arg, 'data', arg) for arg in args]
            return method(*args, **kwargs)

        ## Indexing ##
        def __getitem__(self, key):
            return MaskedArray(self.data[key], self.mask[key])

        def __setitem__(self, key, other):
            self.mask[key] = getattr(other, 'mask', False)
            return self.data.__setitem__(key, getattr(other, 'data', other))

        def _data_mask_string(self, fun):
            data_str = fun(self.data)
            mask_str = fun(self.mask)
            if len(data_str) + len(mask_str) <= 66:
                return f"MaskedArray({data_str}, {mask_str})"
            else:
                return f"MaskedArray(\n    {data_str},\n    {mask_str}\n)"

        ## Visualization ##
        def __repr__(self):
            return self._data_mask_string(repr)

        def __str__(self):
            return self._data_mask_string(str)

        ## Linear Algebra Methods ##
        def __matmul__(self, other):
            return mod.matmul(self, other)

        def __imatmul__(self, other):
            res = mod.matmul(self, other)
            self.data[...] = res.data[...]
            self.mask[...] = res.mask[...]
            return

        def __rmatmul__(self, other):
            other = MaskedArray(other)
            return mod.matmul(other, self)

        ## Attributes ##

        @property
        def T(self):
            return MaskedArray(self.data.T, self.mask.T)

        @property
        def mT(self):
            return MaskedArray(self.data.mT, self.mask.mT)

    ## Methods ##

    # Methods that return the result of a unary operation as an array
    unary_names = (['__abs__', '__floordiv__', '__invert__', '__neg__', '__pos__']
                   + ['__ceil__'])
    for name in unary_names:
        def fun(self, name=name):
            data = self.call_super_method(name)
            return MaskedArray(data, self.mask)
        setattr(MaskedArray, name, fun)

    # Methods that return the result of a unary operation as a Python scalar
    unary_names_py = ['__bool__', '__complex__', '__float__', '__index__', '__int__']
    for name in unary_names_py:
        def fun(self, name=name):
            return self.call_super_method(name)
        setattr(MaskedArray, name, fun)

    # Methods that return the result of an elementwise binary operation
    binary_names = ['__add__', '__sub__', '__and__', '__eq__', '__ge__', '__gt__',
                    '__le__', '__lshift__', '__lt__', '__mod__', '__mul__', '__ne__',
                    '__or__', '__pow__', '__rshift__', '__sub__', '__truediv__',
                    '__xor__'] + ['__divmod__', '__floordiv__']
    # Methods that return the result of an elementwise binary operation (reflected)
    rbinary_names = ['__radd__', '__rand__', '__rdivmod__', '__rfloordiv__',
                     '__rlshift__', '__rmod__', '__rmul__', '__ror__', '__rpow__',
                     '__rrshift__', '__rsub__', '__rtruediv__', '__rxor__']
    for name in binary_names + rbinary_names:
        def fun(self, other, name=name):
            mask = (self.mask | other.mask) if hasattr(other, 'mask') else self.mask
            data = self.call_super_method(name, other)
            return MaskedArray(data, mask)
        setattr(MaskedArray, name, fun)

    # In-place methods
    desired_names = ['__iadd__', '__iand__', '__ifloordiv__', '__ilshift__',
                     '__imod__', '__imul__', '__ior__', '__ipow__', '__irshift__',
                     '__isub__', '__itruediv__', '__ixor__']
    for name in desired_names:
        def fun(self, other, name=name, **kwargs):
            if hasattr(other, 'mask'):
                # self.mask |= other.mask doesn't work because mask has no setter
                self.mask.__ior__(other.mask)
            self.call_super_method(name, other)
            return self
        setattr(MaskedArray, name, fun)

    # To be added
    # __dlpack__, __dlpack_device__
    # to_device?

    def info(x):
        xp = x._xp
        if xp.isdtype(x.dtype, 'integral'):
            return xp.iinfo(x.dtype)
        elif xp.isdtype(x.dtype, 'bool'):
            binfo = dataclasses.make_dataclass("binfo", ['min', 'max'])
            return binfo(min=False, max=True)
        else:
            return xp.finfo(x.dtype)

    class module:
        pass

    mod = module()

    mod.MaskedArray = MaskedArray

    ## Constants ##
    constant_names = ['e', 'inf', 'nan', 'newaxis', 'pi']
    for name in constant_names:
        setattr(mod, name, getattr(xp, name))

    ## Creation Functions ##
    def asarray(obj, /, *, mask=None, dtype=None, device=None, copy=None):
        if device is not None:
            raise NotImplementedError()

        data = getattr(obj, 'data', obj)
        mask = (getattr(obj, 'mask', xp.full(data.shape, False))
                if mask is None else mask)

        data = xp.asarray(data, dtype=dtype, device=device, copy=copy)
        mask = xp.asarray(mask, dtype=dtype, device=device, copy=copy)
        return MaskedArray(data, mask=mask)
    mod.asarray = asarray

    creation_functions = ['arange', 'empty', 'empty_like', 'eye', 'from_dlpack',
                          'full', 'full_like', 'linspace', 'meshgrid', 'ones',
                          'ones_like', 'tril', 'triu', 'zeros', 'zeros_like']
    for name in creation_functions:
        def fun(*args, name=name, **kwargs):
            data = getattr(xp, name)(*args, **kwargs)
            return MaskedArray(data)
        setattr(mod, name, fun)

    ## Data Type Functions and Data Types ##
    dtype_fun_names = ['can_cast', 'finfo', 'iinfo', 'isdtype', 'result_type']
    dtype_names = ['bool', 'int8', 'int16', 'int32', 'int64', 'uint8', 'uint16',
                   'uint32', 'uint64', 'float32', 'float64', 'complex64', 'complex128']
    inspection_fun_names = ['__array_namespace_info__']
    version_attribute_names = ['__array_api_version__']
    for name in (dtype_fun_names + dtype_names + inspection_fun_names
                 + version_attribute_names):
        setattr(mod, name, getattr(xp, name))

    mod.astype = (lambda x, dtype, /, *, copy=True, **kwargs:
                  asarray(x, copy=copy or (dtype != x.dtype), dtype=dtype, **kwargs))

    ## Elementwise Functions ##
    elementwise_names = ['abs', 'acos', 'acosh', 'add', 'asin', 'asinh', 'atan',
                         'atan2', 'atanh', 'bitwise_and', 'bitwise_left_shift',
                         'bitwise_invert', 'bitwise_or', 'bitwise_right_shift',
                         'bitwise_xor', 'ceil', 'clip', 'conj', 'copysign', 'cos',
                         'cosh', 'divide', 'equal', 'exp', 'expm1', 'floor',
                         'floor_divide', 'greater', 'greater_equal', 'hypot',
                         'imag', 'isfinite', 'isinf', 'isnan', 'less', 'less_equal',
                         'log', 'log1p', 'log2', 'log10', 'logaddexp', 'logical_and',
                         'logical_not', 'logical_or', 'logical_xor', 'maximum',
                         'minimum', 'multiply', 'negative', 'not_equal', 'positive',
                         'pow', 'real', 'remainder', 'round', 'sign', 'signbit',
                         'sin', 'sinh', 'square', 'sqrt', 'subtract', 'tan', 'tanh',
                         'trunc']
    for name in elementwise_names:
        def fun(*args, name=name, **kwargs):
            masks = [arg.mask for arg in args if hasattr(arg, 'mask')]
            masks = xp.broadcast_arrays(*masks)
            args = [getattr(arg, 'data', arg) for arg in args]
            out = getattr(xp, name)(*args, **kwargs)
            return MaskedArray(out, mask=xp.any(masks, axis=0))
        setattr(mod, name, fun)

    ## Indexing Functions
    def take(x, indices, /, *, axis=None):
        indices_data = getattr(indices, 'data', indices)
        indices_mask = getattr(indices, 'mask', False)
        data = xp.take(x.data, indices_data, axis=axis)
        mask = xp.take(x.mask, indices_data, axis=axis) | indices_mask
        return MaskedArray(data, mask=mask)
    mod.take = take

    def xp_take_along_axis(arr, indices, axis):
        # This is just for regular arrays; not masked arrays
        arr = xp_swapaxes(arr, axis, -1)
        indices = xp_swapaxes(indices, axis, -1)

        m = arr.shape[-1]
        n = indices.shape[-1]

        shape = list(arr.shape)
        shape.pop(-1)
        shape = shape + [n,]

        arr = xp.reshape(arr, (-1,))
        indices = xp.reshape(indices, (-1, n))

        offset = (xp.arange(indices.shape[0]) * m)[:, xp.newaxis]
        indices = xp.reshape(offset + indices, (-1,))

        out = arr[indices]
        out = xp.reshape(out, shape)
        return xp_swapaxes(out, axis, -1)
    mod._xp_take_along_axis = xp_take_along_axis

    ## Inspection ##
    # Included with dtype functions above

    ## Linear Algebra Functions ##
    def get_linalg_fun(name):
        def linalg_fun(x1, x2, /, **kwargs):
            x1 = asarray(x1)
            x2 = asarray(x2)
            data1 = xp.asarray(x1.data, copy=True)
            data2 = xp.asarray(x2.data, copy=True)
            data1[x1.mask] = 0
            data2[x2.mask] = 0
            fun = getattr(xp, name)
            data = fun(data1, data2)
            # Strict array can't do arithmetic with booleans
            # mask = ~fun(~x1.mask, ~x2.mask)
            mask = fun(xp.astype(~x1.mask, xp.uint64),
                       xp.astype(~x2.mask, xp.uint64))
            mask = ~xp.astype(mask, xp.bool)
            return MaskedArray(data, mask)
        return linalg_fun

    linalg_names = ['matmul', 'tensordot', 'vecdot']
    for name in linalg_names:
        setattr(mod, name, get_linalg_fun(name))

    mod.matrix_transpose = lambda x: x.mT

    ## Manipulation Functions ##
    first_arg_arrays = {'broadcast_arrays', 'concat', 'stack'}
    output_arrays = {'broadcast_arrays', 'unstack'}

    def get_manip_fun(name):
        def manip_fun(x, *args, **kwargs):
            x = (asarray(x) if name not in first_arg_arrays
                 else [asarray(xi) for xi in x])
            mask = (x.mask if name not in first_arg_arrays
                    else [xi.mask for xi in x])
            data = (x.data if name not in first_arg_arrays
                    else [xi.data for xi in x])

            fun = getattr(xp, name)

            if name == 'broadcast_arrays':
                res = fun(*data, *args, **kwargs)
                mask = fun(*mask, *args, **kwargs)
            else:
                res = fun(data, *args, **kwargs)
                mask = fun(mask, *args, **kwargs)

            out = (MaskedArray(res, mask) if name not in output_arrays
                   else [MaskedArray(resi, maski) for resi, maski in zip(res, mask)])
            return out
        return manip_fun

    manip_names = ['broadcast_arrays', 'broadcast_to', 'concat', 'expand_dims',
                   'flip', 'moveaxis', 'permute_dims', 'repeat', 'reshape',
                   'roll', 'squeeze', 'stack', 'tile', 'unstack']
    for name in manip_names:
        setattr(mod, name, get_manip_fun(name))
    mod.broadcast_arrays = lambda *arrays: get_manip_fun('broadcast_arrays')(arrays)

    # This is just for regular arrays; not masked arrays
    def xp_swapaxes(arr, axis1, axis2):
        axes = list(range(arr.ndim))
        axes[axis1], axes[axis2] = axes[axis2], axes[axis1]
        return xp.permute_dims(arr, axes)
    mod.xp_swapaxes = xp_swapaxes

    ## Searching Functions
    def searchsorted(x1, x2, /, *, side='left', sorter=None):
        if sorter is not None:
            x1 = take(x1, sorter)

        mask_count = xp.cumulative_sum(xp.astype(x1.mask, xp.int64))
        x1_compressed = x1.data[~x1.mask]
        count = xp.zeros(x1_compressed.size+1, dtype=xp.int64)
        count[:-1] = mask_count[~x1.mask]
        count[-1] = count[-2]
        i = xp.searchsorted(x1_compressed, x2.data, side=side)
        j = i + xp.take(count, i)
        return MaskedArray(j, mask=x2.mask)

    def nonzero(x, /):
        x = asarray(x)
        data = xp.asarray(x.data, copy=True)
        data[x.mask] = 0
        res = xp.nonzero(data)
        return tuple(MaskedArray(resi) for resi in res)

    def where(condition, x1, x2, /):
        condition = asarray(condition)
        x1 = asarray(x1)
        x2 = asarray(x2)
        data = xp.where(condition.data, x1.data, x2.data)
        mask = condition.mask | x1.mask | x2.mask
        return MaskedArray(data, mask)

    mod.searchsorted = searchsorted
    mod.nonzero = nonzero
    mod.where = where

    # Defined below, in Statistical Functions
    # argmax
    # argmin

    ## Set Functions ##
    def get_set_fun(name):
        def set_fun(x, /):
            # This seems a little inconsistent with nonzero and where, which
            # completely ignore masked elements.
            x = asarray(x)
            data = xp.asarray(x.data, copy=True)
            data[x.mask] = x._sentinel
            fun = getattr(xp, name)
            res = fun(data)
            # this sort of works but could be refined
            return (MaskedArray(res, res==x._sentinel) if name=='unique_values'
                    else tuple(MaskedArray(resi, resi==x._sentinel) for resi in res))
        return set_fun

    unique_names = ['unique_values', 'unique_counts', 'unique_inverse', 'unique_all']
    for name in unique_names:
        setattr(mod, name, get_set_fun(name))

    ## Sorting Functions ##
    def get_sort_fun(name):
        def sort_fun(x, /, *, axis=-1, descending=False, stable=True):
            x = asarray(x)
            data = xp.asarray(x.data, copy=True)
            sentinel = info(x).min if descending else info(x).max
            data[x.mask] = sentinel
            fun = getattr(xp, name)
            res = fun(data, axis=axis, descending=descending, stable=stable)
            mask = (res == sentinel) if name=='sort' else None
            return MaskedArray(res, mask)
        return sort_fun

    sort_names = ['sort', 'argsort']
    for name in sort_names:
        setattr(mod, name, get_sort_fun(name))

    ## Statistical Functions and Utility Functions ##
    def get_statistical_fun(name):
        def statistical_fun(x, *args, axis=None, name=name, **kwargs):
            replacements = {'max': info(x).min,
                            'min': info(x).max,
                            'sum': 0,
                            'prod': 1,
                            'argmax': info(x).min,
                            'argmin': info(x).max,
                            'all': xp.asarray(True),
                            'any': xp.asarray(False)}
            x = asarray(x)
            data = xp.asarray(x.data, copy=True)
            data[x.mask] = replacements[name]
            fun = getattr(xp, name)
            res = fun(data, *args, axis=axis, **kwargs)
            mask = xp.all(x.mask, axis=axis, keepdims=kwargs.get('keepdims', False))
            return MaskedArray(res, mask=mask)
        return statistical_fun

    def count(x, axis=None, keepdims=False):
        x = asarray(x)
        return xp.sum(~x.mask, axis=axis, keepdims=keepdims)

    def cumulative_sum(x, *args, **kwargs):
        x = asarray(x)
        data = xp.asarray(x.data, copy=True)
        data[x.mask] = 0
        res = xp.cumulative_sum(data, *args, **kwargs)
        return MaskedArray(res, x.mask)

    def mean(x, axis=None, keepdims=False):
        s = mod.sum(x, axis=axis, keepdims=keepdims)
        n = mod.count(x, axis=axis, keepdims=keepdims)
        return s / n

    def var(x, axis=None, correction=0, keepdims=False):
        # rewrite this to use xp.var but replace masked entries with mean.
        m = mod.mean(x, axis=axis, keepdims=True)
        xm = x - m
        n = mod.count(x, axis=axis, keepdims=keepdims)
        s = mod.sum(xm**2, axis=axis, keepdims=keepdims)
        return s / (n - correction)

    mod.count = count
    mod.mean = mean
    mod.var = var
    mod.std = lambda *args, **kwargs: mod.var(*args, **kwargs)**0.5

    search_names = ['argmax', 'argmin']
    statfun_names = ['max', 'min', 'sum', 'prod']
    utility_names = ['all', 'any']
    for name in search_names + statfun_names + utility_names:
        setattr(mod, name, get_statistical_fun(name))
    mod.cumulative_sum = cumulative_sum

    return mod<|MERGE_RESOLUTION|>--- conflicted
+++ resolved
@@ -4,12 +4,7 @@
 
 __version__ = "0.0.4"
 
-<<<<<<< HEAD
 import dataclasses
-import numpy as np  # temporarily used in __repr__ and __str__
-=======
->>>>>>> 2adcfae5
-
 
 def masked_array(xp):
     """Returns a masked array namespace for an array API backend
