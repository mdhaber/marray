--- conflicted
+++ resolved
@@ -217,11 +217,7 @@
 
         mask = (getattr(obj, 'mask', xp.full(data.shape, False))
                 if mask is None else mask)
-<<<<<<< HEAD
-        mask = xp.asarray(mask, dtype=dtype, device=device, copy=copy)
-=======
         mask = xp.asarray(mask, dtype=xp.bool, device=device, copy=copy)
->>>>>>> ee51465f
 
         return MaskedArray(data, mask=mask)
     mod.asarray = asarray
