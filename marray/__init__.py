"""
Masked versions of array API compatible arrays
"""

__version__ = "0.0.5"

<<<<<<< HEAD
import numpy as np  # temporarily used in __repr__ and __str__
from . import formatting
=======
import types
import sys
import inspect
import dataclasses
>>>>>>> fd6a6d0f

def get_namespace(xp):
    """Returns a masked array namespace for an Array API Standard compatible backend

    Examples
    --------
    >>> import numpy as xp
    >>> from marray import get_namespace
    >>> mxp = get_namespace(xp)
    >>> A = mxp.eye(3)
    >>> A.mask[0, ...] = True
    >>> x = mxp.asarray([1, 2, 3], mask=[False, False, True])
    >>> A @ x
    MArray(array([0., 2., 0.]), array([ True, False, False]))

    """
    class MArray:

        def __init__(self, data, mask=None):
            data = xp.asarray(getattr(data, '_data', data))
            mask = (xp.zeros(data.shape, dtype=xp.bool) if mask is None
                    else xp.asarray(mask, dtype=xp.bool))
            if mask.shape != data.shape:  # avoid copy if possible
                mask = xp.asarray(xp.broadcast_to(mask, data.shape), copy=True)
            self._data = data
            self._dtype = data.dtype
            self._device = data.device
            # assert data.device == mask.device
            self._ndim = data.ndim
            self._shape = data.shape
            self._size = data.size

            self._mask = mask
            self._xp = xp
            self._sentinel = (info(self).max if not xp.isdtype(self.dtype, 'bool')
                              else None)

        __array_priority__ = 1  # make reflected operators work with NumPy

        @property
        def data(self):
            return self._data

        @property
        def dtype(self):
            return self._dtype

        @property
        def device(self):
            return self._device

        @property
        def ndim(self):
            return self._ndim

        @property
        def shape(self):
            return self._shape

        @property
        def size(self):
            return self._size

        @property
        def mask(self):
            return self._mask

        def __array_namespace__(self, api_version=None):
            if api_version is None or api_version == '2023.12':
                return mod
            else:
                message = (f"MArray interface for Array API version '{api_version}' "
                           "is not implemented.")
                raise NotImplementedError(message)

        def _call_super_method(self, method_name, *args, **kwargs):
            method = getattr(self.data, method_name)
            args = [getattr(arg, 'data', arg) for arg in args]
            return method(*args, **kwargs)

        ## Indexing ##
        def __getitem__(self, key):
            if hasattr(key, 'mask') and xp.any(key.mask):
                message = ("Correct behavior for indexing with a masked array is "
                           "ambiguous, and no convention is supported at this time.")
                raise NotImplementedError(message)
            return MArray(self.data[key], self.mask[key])

        def __setitem__(self, key, other):
            if hasattr(key, 'mask') and xp.any(key.mask):
                message = ("Correct behavior for indexing with a masked array is "
                           "ambiguous, and no convention is supported at this time.")
                raise NotImplementedError(message)
            self.mask[key] = getattr(other, 'mask', False)
            return self.data.__setitem__(key, getattr(other, 'data', other))

        def _data_mask_string(self, fun):
            data_str = fun(self.data)
            mask_str = fun(self.mask)
            if len(data_str) + len(mask_str) <= 66:
                return f"MArray({data_str}, {mask_str})"
            else:
                return f"MArray(\n    {data_str},\n    {mask_str}\n)"

        ## Visualization ##
        def __repr__(self):
<<<<<<< HEAD
            return formatting.format_repr(self)

        def _repr_inline_(self):
            fill_value = self._sentinel

            wrapped_cls = type(self.data)
            wrapped_cls_name = wrapped_cls.__module__ + "." + wrapped_cls.__name__

            return f"<marray.MaskedArray(fill_value={fill_value}, wrapped={wrapped_cls_name})>"

        def __str__(self):
            return formatting.format_array(self.data, self.mask)
=======
            return self._data_mask_string(repr)

        def __str__(self):
            return self._data_mask_string(str)
>>>>>>> fd6a6d0f

        ## Linear Algebra Methods ##
        def __matmul__(self, other):
            return mod.matmul(self, other)

        def __imatmul__(self, other):
            res = mod.matmul(self, other)
            self.data[...] = res.data[...]
            self.mask[...] = res.mask[...]
            return

        def __rmatmul__(self, other):
            other = MArray(other)
            return mod.matmul(other, self)

        ## Attributes ##

        @property
        def T(self):
            return MArray(self.data.T, self.mask.T)

        @property
        def mT(self):
            return MArray(self.data.mT, self.mask.mT)

        # dlpack
        def __dlpack_device__(self):
            return self.data.__dlpack_device__()

        def __dlpack__(self):
            # really not sure how to define this
            return self.data.__dlpack__()

        def to_device(self, device, /, *, stream=None):
            self._data = self._data.to_device(device, stream=stream)
            self._mask = self._mask.to_device(device, stream=stream)


    ## Methods ##

    # Methods that return the result of a unary operation as an array
    unary_names = (['__abs__', '__floordiv__', '__invert__', '__neg__', '__pos__']
                   + ['__ceil__'])
    for name in unary_names:
        def fun(self, name=name):
            data = self._call_super_method(name)
            return MArray(data, self.mask)
        setattr(MArray, name, fun)

    # Methods that return the result of a unary operation as a Python scalar
    unary_names_py = ['__bool__', '__complex__', '__float__', '__index__', '__int__']
    for name in unary_names_py:
        def fun(self, name=name):
            return self._call_super_method(name)
        setattr(MArray, name, fun)

    # Methods that return the result of an elementwise binary operation
    binary_names = ['__add__', '__sub__', '__and__', '__eq__', '__ge__', '__gt__',
                    '__le__', '__lshift__', '__lt__', '__mod__', '__mul__', '__ne__',
                    '__or__', '__pow__', '__rshift__', '__sub__', '__truediv__',
                    '__xor__'] + ['__divmod__', '__floordiv__']
    # Methods that return the result of an elementwise binary operation (reflected)
    rbinary_names = ['__radd__', '__rand__', '__rdivmod__', '__rfloordiv__',
                     '__rlshift__', '__rmod__', '__rmul__', '__ror__', '__rpow__',
                     '__rrshift__', '__rsub__', '__rtruediv__', '__rxor__']
    for name in binary_names + rbinary_names:
        def fun(self, other, name=name):
            mask = (self.mask | other.mask) if hasattr(other, 'mask') else self.mask
            data = self._call_super_method(name, other)
            return MArray(data, mask)
        setattr(MArray, name, fun)

    # In-place methods
    desired_names = ['__iadd__', '__iand__', '__ifloordiv__', '__ilshift__',
                     '__imod__', '__imul__', '__ior__', '__ipow__', '__irshift__',
                     '__isub__', '__itruediv__', '__ixor__']
    for name in desired_names:
        def fun(self, other, name=name, **kwargs):
            if hasattr(other, 'mask'):
                # self.mask |= other.mask doesn't work because mask has no setter
                self.mask.__ior__(other.mask)
            self._call_super_method(name, other)
            return self
        setattr(MArray, name, fun)

    def info(x):
        xp = x._xp
        if xp.isdtype(x.dtype, 'integral'):
            return xp.iinfo(x.dtype)
        elif xp.isdtype(x.dtype, 'bool'):
            binfo = dataclasses.make_dataclass("binfo", ['min', 'max'])
            return binfo(min=False, max=True)
        else:
            return xp.finfo(x.dtype)

    mod = types.ModuleType('mxp')
    sys.modules['mxp'] = mod

    mod.MArray = MArray

    ## Constants ##
    constant_names = ['e', 'inf', 'nan', 'newaxis', 'pi']
    for name in constant_names:
        setattr(mod, name, getattr(xp, name))

    ## Creation Functions ##
    def asarray(obj, /, *, mask=None, dtype=None, device=None, copy=None):
        if device is not None:
            raise NotImplementedError("`device` argument is not implemented")

        data = getattr(obj, 'data', obj)
        data = xp.asarray(data, dtype=dtype, device=device, copy=copy)

        mask = (getattr(obj, 'mask', xp.full(data.shape, False))
                if mask is None else mask)
        mask = xp.asarray(mask, dtype=xp.bool, device=device, copy=copy)

        return MArray(data, mask=mask)
    mod.asarray = asarray

    creation_functions = ['arange', 'empty', 'eye', 'from_dlpack',
                          'full', 'linspace', 'ones', 'zeros']
    creation_functions_like = ['empty_like', 'full_like', 'ones_like', 'zeros_like']
    #  handled with array manipulation functions
    creation_manip_functions = ['tril', 'triu', 'meshgrid']
    for name in creation_functions:
        def fun(*args, name=name, **kwargs):
            data = getattr(xp, name)(*args, **kwargs)
            return MArray(data)
        setattr(mod, name, fun)

    for name in creation_functions_like:
        def fun(x, /, *args, name=name, **kwargs):
            data = getattr(xp, name)(getattr(x, 'data', x), *args, **kwargs)
            return MArray(data, mask=getattr(x, 'mask', False))
        setattr(mod, name, fun)

    ## Data Type Functions and Data Types ##
    dtype_fun_names = ['can_cast', 'finfo', 'iinfo', 'isdtype', 'result_type']
    dtype_names = ['bool', 'int8', 'int16', 'int32', 'int64', 'uint8', 'uint16',
                   'uint32', 'uint64', 'float32', 'float64', 'complex64', 'complex128']
    inspection_fun_names = ['__array_namespace_info__']
    version_attribute_names = ['__array_api_version__']
    for name in (dtype_fun_names + dtype_names + inspection_fun_names
                 + version_attribute_names):
        setattr(mod, name, getattr(xp, name))

    def astype(x, dtype, /, *, copy=True, device=None):
        if device is None and not copy and dtype == x.dtype:
            return x
        data = xp.astype(x.data, dtype, copy=copy, device=device)
        mask = xp.astype(x.mask, xp.bool, copy=copy, device=device)
        return MArray(data, mask=mask)
    mod.astype = astype

    ## Elementwise Functions ##
    elementwise_names = ['abs', 'acos', 'acosh', 'add', 'asin', 'asinh', 'atan',
                         'atan2', 'atanh', 'bitwise_and', 'bitwise_left_shift',
                         'bitwise_invert', 'bitwise_or', 'bitwise_right_shift',
                         'bitwise_xor', 'ceil', 'conj', 'copysign', 'cos',
                         'cosh', 'divide', 'equal', 'exp', 'expm1', 'floor',
                         'floor_divide', 'greater', 'greater_equal', 'hypot',
                         'imag', 'isfinite', 'isinf', 'isnan', 'less', 'less_equal',
                         'log', 'log1p', 'log2', 'log10', 'logaddexp', 'logical_and',
                         'logical_not', 'logical_or', 'logical_xor', 'maximum',
                         'minimum', 'multiply', 'negative', 'not_equal', 'positive',
                         'pow', 'real', 'remainder', 'round', 'sign', 'signbit',
                         'sin', 'sinh', 'square', 'sqrt', 'subtract', 'tan', 'tanh',
                         'trunc']
    for name in elementwise_names:
        def fun(*args, name=name, **kwargs):
            masks = [arg.mask for arg in args if hasattr(arg, 'mask')]
            masks = xp.broadcast_arrays(*masks)
            args = [getattr(arg, 'data', arg) for arg in args]
            out = getattr(xp, name)(*args, **kwargs)
            return MArray(out, mask=xp.any(xp.stack(masks), axis=0))
        setattr(mod, name, fun)


    def clip(x, /, min=None, max=None):
        args = [x, min, max]
        masks = [arg.mask for arg in args if hasattr(arg, 'mask')]
        masks = xp.broadcast_arrays(*masks)
        mask = xp.any(xp.stack(masks), axis=0)
        datas = [getattr(arg, 'data', arg) for arg in args]
        data = xp.clip(datas[0], min=datas[1], max=datas[2])
        return MArray(data, mask)
    mod.clip = clip

    ## Indexing Functions
    def take(x, indices, /, *, axis=None):
        indices_data = getattr(indices, 'data', indices)
        indices_mask = getattr(indices, 'mask', False)
        data = xp.take(x.data, indices_data, axis=axis)
        mask = xp.take(x.mask, indices_data, axis=axis) | indices_mask
        return MArray(data, mask=mask)
    mod.take = take

    ## Inspection ##
    # Included with dtype functions above

    ## Linear Algebra Functions ##
    def get_linalg_fun(name):
        def linalg_fun(x1, x2, /, **kwargs):
            x1 = asarray(x1)
            x2 = asarray(x2)
            data1 = xp.asarray(x1.data, copy=True)
            data2 = xp.asarray(x2.data, copy=True)
            data1[x1.mask] = 0
            data2[x2.mask] = 0
            fun = getattr(xp, name)
            data = fun(data1, data2)
            # Strict array can't do arithmetic with booleans
            # mask = ~fun(~x1.mask, ~x2.mask)
            mask = fun(xp.astype(~x1.mask, xp.uint64),
                       xp.astype(~x2.mask, xp.uint64))
            mask = ~xp.astype(mask, xp.bool)
            return MArray(data, mask)
        return linalg_fun

    linalg_names = ['matmul', 'tensordot', 'vecdot']
    for name in linalg_names:
        setattr(mod, name, get_linalg_fun(name))

    mod.matrix_transpose = lambda x: x.mT

    ## Manipulation Functions ##
    first_arg_arrays = {'broadcast_arrays', 'concat', 'stack', 'meshgrid'}
    output_arrays = {'broadcast_arrays', 'unstack', 'meshgrid'}

    def get_manip_fun(name):
        def manip_fun(x, *args, **kwargs):
            x = (asarray(x) if name not in first_arg_arrays
                 else [asarray(xi) for xi in x])
            mask = (x.mask if name not in first_arg_arrays
                    else [xi.mask for xi in x])
            data = (x.data if name not in first_arg_arrays
                    else [xi.data for xi in x])

            fun = getattr(xp, name)

            if name in {'broadcast_arrays', 'meshgrid'}:
                res = fun(*data, *args, **kwargs)
                mask = fun(*mask, *args, **kwargs)
            else:
                res = fun(data, *args, **kwargs)
                mask = fun(mask, *args, **kwargs)

            out = (MArray(res, mask) if name not in output_arrays
                   else [MArray(resi, maski) for resi, maski in zip(res, mask)])
            return out
        return manip_fun

    manip_names = ['broadcast_arrays', 'broadcast_to', 'concat', 'expand_dims',
                   'flip', 'moveaxis', 'permute_dims', 'repeat', 'reshape',
                   'roll', 'squeeze', 'stack', 'tile', 'unstack']
    for name in manip_names + creation_manip_functions:
        setattr(mod, name, get_manip_fun(name))
    mod.broadcast_arrays = lambda *arrays: get_manip_fun('broadcast_arrays')(arrays)
    mod.meshgrid = lambda *arrays, **kwargs: get_manip_fun('meshgrid')(arrays, **kwargs)

    ## Searching Functions
    def searchsorted(x1, x2, /, *, side='left', sorter=None):
        if sorter is not None:
            x1 = take(x1, sorter)

        mask_count = xp.cumulative_sum(xp.astype(x1.mask, xp.int64))
        x1_compressed = x1.data[~x1.mask]
        count = xp.zeros(x1_compressed.size+1, dtype=xp.int64)
        count[:-1] = mask_count[~x1.mask]
        count[-1] = count[-2]
        i = xp.searchsorted(x1_compressed, x2.data, side=side)
        j = i + xp.take(count, i)
        return MArray(j, mask=x2.mask)

    def nonzero(x, /):
        x = asarray(x)
        data = xp.asarray(x.data, copy=True)
        data[x.mask] = 0
        res = xp.nonzero(data)
        return tuple(MArray(resi) for resi in res)

    def where(condition, x1, x2, /):
        condition = asarray(condition)
        x1 = asarray(x1)
        x2 = asarray(x2)
        data = xp.where(condition.data, x1.data, x2.data)
        mask = xp.where(condition.data,
                        condition.mask | x1.mask,
                        condition.mask | x2.mask)
        return MArray(data, mask)

    mod.searchsorted = searchsorted
    mod.nonzero = nonzero
    mod.where = where

    # Defined below, in Statistical Functions
    # argmax
    # argmin

    ## Set Functions ##
    def get_set_fun(name):
        def set_fun(x, /):
            # This seems a little inconsistent with nonzero and where, which
            # completely ignore masked elements.
            x = asarray(x)
            data = xp.asarray(x.data, copy=True)
            data[x.mask] = x._sentinel
            fun = getattr(xp, name)
            res = fun(data)
            # this sort of works but could be refined
            return (MArray(res, res==x._sentinel) if name=='unique_values'
                    else tuple(MArray(resi, resi==x._sentinel) for resi in res))
        return set_fun

    unique_names = ['unique_values', 'unique_counts', 'unique_inverse', 'unique_all']
    for name in unique_names:
        setattr(mod, name, get_set_fun(name))

    ## Sorting Functions ##
    def get_sort_fun(name):
        def sort_fun(x, /, *, axis=-1, descending=False, stable=True):
            x = asarray(x)
            data = xp.asarray(x.data, copy=True)
            sentinel = info(x).min if descending else info(x).max
            data[x.mask] = sentinel
            fun = getattr(xp, name)
            kwargs = {'descending': True} if descending else {}
            res = fun(data, axis=axis, stable=stable, **kwargs)
            mask = (res == sentinel) if name=='sort' else None
            return MArray(res, mask)
        return sort_fun

    sort_names = ['sort', 'argsort']
    for name in sort_names:
        setattr(mod, name, get_sort_fun(name))

    ## Statistical Functions and Utility Functions ##
    def get_statistical_fun(name):
        def statistical_fun(x, *args, axis=None, name=name, **kwargs):
            replacements = {'max': info(x).min,
                            'min': info(x).max,
                            'sum': 0,
                            'prod': 1,
                            'argmax': info(x).min,
                            'argmin': info(x).max,
                            'all': xp.asarray(True),
                            'any': xp.asarray(False)}
            x = asarray(x)
            data = xp.asarray(x.data, copy=True)
            data[x.mask] = replacements[name]
            fun = getattr(xp, name)
            res = fun(data, *args, axis=axis, **kwargs)
            mask = xp.all(x.mask, axis=axis, keepdims=kwargs.get('keepdims', False))
            return MArray(res, mask=mask)
        return statistical_fun

    def count(x, axis=None, keepdims=False):
        x = asarray(x)
        not_mask = xp.astype(~x.mask, xp.uint64)
        return xp.sum(not_mask, axis=axis, keepdims=keepdims, dtype=xp.uint64)

    def cumulative_sum(x, *args, **kwargs):
        x = asarray(x)
        data = xp.asarray(x.data, copy=True)
        data[x.mask] = 0
        res = xp.cumulative_sum(data, *args, **kwargs)
        return MArray(res, x.mask)

    def mean(x, axis=None, keepdims=False):
        s = mod.sum(x, axis=axis, keepdims=keepdims)
        n = mod.count(x, axis=axis, keepdims=keepdims)
        return s / n

    def var(x, axis=None, correction=0, keepdims=False):
        m = mod.mean(x, axis=axis, keepdims=True)
        xm = x - m
        xmc = mod.conj(xm) if mod.isdtype(xm.dtype, 'complex floating') else xm
        s = mod.sum(xm*xmc, axis=axis, keepdims=keepdims)
        n = mod.count(x, axis=axis, keepdims=keepdims)
        out = s / (n - correction)
        out = mod.real(out) if mod.isdtype(xm.dtype, 'complex floating') else out
        return out

    mod.count = count
    mod.mean = mean
    mod.var = var
    mod.std = lambda *args, **kwargs: mod.var(*args, **kwargs)**0.5

    search_names = ['argmax', 'argmin']
    statfun_names = ['max', 'min', 'sum', 'prod']
    utility_names = ['all', 'any']
    for name in search_names + statfun_names + utility_names:
        setattr(mod, name, get_statistical_fun(name))
    mod.cumulative_sum = cumulative_sum

    preface = ["The following is the documentation for the corresponding "
               f"attribute of `{xp.__name__}`.",
               "The behavior of `marray` is the same when the mask is all "
               "`False`, and differs",
               "(as described in the tutorial) when the mask has `True` elements.\n\n"]
    preface = "\n".join(preface)
    for attribute in mod.__dict__.keys():
        # Add documentation if it is not already present
        if getattr(mod, attribute).__doc__:
            continue

        xp_attr = getattr(xp, attribute, None)
        mod_attr = getattr(mod, attribute, None)
        if xp_attr is not None and mod_attr is not None:

            if hasattr(xp_attr, "__doc__"):
                try:
                    xp_doc = getattr(xp_attr, "__doc__")
                    getattr(mod, attribute).__doc__ = preface + xp_doc
                except (AttributeError, TypeError):
                    pass

            try:
                mod_attr.__signature__ = inspect.signature(xp_attr)
            except (ValueError, TypeError):
                pass

            try:
                mod_attr.__name__ = xp_attr.__name__
            except (AttributeError, TypeError):
                pass

    return mod<|MERGE_RESOLUTION|>--- conflicted
+++ resolved
@@ -4,15 +4,11 @@
 
 __version__ = "0.0.5"
 
-<<<<<<< HEAD
-import numpy as np  # temporarily used in __repr__ and __str__
-from . import formatting
-=======
 import types
 import sys
 import inspect
 import dataclasses
->>>>>>> fd6a6d0f
+from . import formatting
 
 def get_namespace(xp):
     """Returns a masked array namespace for an Array API Standard compatible backend
@@ -119,25 +115,10 @@
 
         ## Visualization ##
         def __repr__(self):
-<<<<<<< HEAD
             return formatting.format_repr(self)
-
-        def _repr_inline_(self):
-            fill_value = self._sentinel
-
-            wrapped_cls = type(self.data)
-            wrapped_cls_name = wrapped_cls.__module__ + "." + wrapped_cls.__name__
-
-            return f"<marray.MaskedArray(fill_value={fill_value}, wrapped={wrapped_cls_name})>"
 
         def __str__(self):
             return formatting.format_array(self.data, self.mask)
-=======
-            return self._data_mask_string(repr)
-
-        def __str__(self):
-            return self._data_mask_string(str)
->>>>>>> fd6a6d0f
 
         ## Linear Algebra Methods ##
         def __matmul__(self, other):
