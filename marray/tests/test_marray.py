import functools
import inspect
import itertools
import operator

import array_api_strict as strict
import numpy as np
import pytest

import marray

xps = [np, strict]
dtypes_boolean = ['bool']
dtypes_uint = ['uint8', 'uint16', 'uint32', 'uint64', ]
dtypes_int = ['int8', 'int16', 'int32', 'int64']
dtypes_real = ['float32', 'float64']
dtypes_complex = ['complex64', 'complex128']
dtypes_integral = dtypes_uint + dtypes_int
dtypes_numeric = dtypes_integral + dtypes_real + dtypes_complex
dtypes_all = dtypes_boolean + dtypes_integral + dtypes_real + dtypes_complex


def get_arrays(n_arrays, *, dtype, xp, shape=None, ndim=(1, 4),
               pre_broadcasted=False, seed=None):
    xpm = marray.masked_namespace(xp)

    entropy = np.random.SeedSequence(seed).entropy
    rng = np.random.default_rng(entropy)

    ndim = rng.integers(*ndim) if isinstance(ndim, tuple) else ndim
    shape = rng.integers(1, 20, size=ndim) if shape is None else np.asarray(shape)

    datas = []
    masks = []
    for i in range(n_arrays):
        shape_mask = rng.random(size=ndim) > 0.85
        shape_i = shape.copy()
        if not pre_broadcasted:
            shape_i[shape_mask] = 1
        data = rng.standard_normal(size=shape_i)

        if dtype == 'bool':
            data = data > 0
        elif str(dtype).startswith('complex'):
            data = (data * 10 + rng.standard_normal(size=shape_i) * 10j).astype(dtype)
        else:
            # multiply by 10 to get some variety in integers
            data = (data*10).astype(dtype)

        datas.append(data)
        # for now, make masks same shape as array
        # consider making them broadcastable to array shape
        # or broadcastable to the same shape
        mask = rng.random(size=shape_i) > 0.75
        masks.append(mask)

    marrays = []
    masked_arrays = []
    for array, mask in zip(datas, masks):
        marrays.append(xpm.asarray(array, mask=mask))
        masked_arrays.append(np.ma.masked_array(array, mask=mask))

    return marrays, masked_arrays, entropy


def assert_comparison(res, ref, seed, xp, comparison, **kwargs):
    array_type = type(xp.asarray(1.))
    assert isinstance(res.data, array_type)
    assert isinstance(res.mask, array_type)
    ref_mask = ref.mask.__array_namespace__().broadcast_to(ref.mask, ref.data.shape)
    try:
        strict = kwargs.pop('strict', True)
        comparison(np.asarray(res.data[~res.mask]), np.asarray(ref.data[~ref_mask]),
                   strict=strict, **kwargs)
        comparison(np.asarray(res.mask), np.asarray(ref_mask), strict=True, **kwargs)
    except AssertionError as e:
        raise AssertionError(seed) from e


def assert_equal(res, ref, seed, xp=None, **kwargs):
    return assert_comparison(res, ref, seed, xp, np.testing.assert_equal, **kwargs)


def assert_allclose(res, ref, seed, xp=None, **kwargs):
    return assert_comparison(res, ref, seed, xp, np.testing.assert_allclose, **kwargs)


def pass_exceptions(allowed=[]):
    def outer(f):
        @functools.wraps(f)
        def inner(*args, seed=None, **kwargs):
            try:
                return f(*args, seed=seed, **kwargs)
            except (ValueError, TypeError, NotImplementedError) as e:
                for message in allowed:
                    if message in str(e):
                        return
                else:
                    raise AssertionError(seed) from e
        return inner
    return outer


def get_rtol(dtype, xp):
    dtype = getattr(xp, dtype)
    if xp.isdtype(dtype, ('real floating', 'complex floating')):
        return xp.finfo(dtype).eps**0.5
    else:
        return 0


arithmetic_unary = {"+x": lambda x: +x, "-x": lambda x: -x, "abs": abs}
arithmetic_methods_unary = {"x.__abs__": lambda x: x.__abs__(),
                            "x.__neg__": lambda x: x.__neg__(),
                            "x.__pos__": lambda x: x.__pos__()}
arithmetic_binary = {"x + y": lambda x, y: x + y,
                     "x - y": lambda x, y: x - y,
                     "x * y": lambda x, y: x * y,
                     "x / y": lambda x, y: x / y,
                     "x // y": lambda x, y: x // y,
                     "x % y": lambda x, y: x % y,
                     "x ** y": lambda x, y: x ** y}
arithmetic_methods_binary = {"x.__add__(y)": lambda x, y: x.__add__(y),
                             "x.__floordiv__(y)": lambda x, y: x.__floordiv__(y),
                             "x.__mod__(y)": lambda x, y: x.__mod__(y),
                             "x.__mul__(y)": lambda x, y: x.__mul__(y),
                             "x.__pow__(y)": lambda x, y: x.__pow__(y),
                             "x.__sub__(y)": lambda x, y: x.__sub__(y),
                             "x.__truediv__(y)": lambda x, y: x.__truediv__(y)}
array_binary = {"x @ y": lambda x, y: x @ y,
                "operator.matmul": operator.matmul,
                "opterator.__matmul__": operator.__matmul__}
array_methods_binary = {"x.__matmul__(y)": lambda x, y: x.__matmul__(y)}
bitwise_unary = {'bitwise_invert': lambda x: ~x}
bitwise_methods_unary = {'bitwise_invert': lambda x: x.__invert__()}
bitwise_binary = {'bitwise_and': lambda x, y: x & y,
                  'bitwise_or': lambda x, y: x | y,
                  'bitwise_xor': lambda x, y: x ^ y,
                  'bitwise_left_shift': lambda x, y: x << y,
                  'bitwise_right_shift': lambda x, y: x >> y}
bitwise_methods_binary = {'bitwise_and': lambda x, y: x.__and__(y),
                          'bitwise_or': lambda x, y: x.__or__(y),
                          'bitwise_left_shift': lambda x, y: x.__lshift__(y),
                          'bitwise_right_shift': lambda x, y: x.__rshift__(y),
                          'bitwise_xor': lambda x, y: x.__xor__(y)}

scalar_conversions = {bool: True, int: 10, float: 1.5, complex: 1.5 + 2.5j}

# tested in test_dlpack
# __dlpack__, __dlpack_device__, to_device
# tested in test_indexing
# __getitem__, __index__, __setitem__,

comparison_binary = {"x < y": lambda x, y: x < y,
                     "x <= y": lambda x, y: x <= y,
                     "x > y": lambda x, y: x > y,
                     "x >= y": lambda x, y: x >= y,
                     "x == y": lambda x, y: x == y ,
                     "x != y": lambda x, y: x != y}
comparison_methods_binary = {"x.__eq__(y)": lambda x, y: x.__eq__(y),
                             "x.__ge__(y)": lambda x, y: x.__ge__(y),
                             "x.__gt__(y)": lambda x, y: x.__gt__(y),
                             "x.__le__(y)": lambda x, y: x.__le__(y),
                             "x.__lt__(y)": lambda x, y: x.__lt__(y),
                             "x.__ne__(y)": lambda x, y: x.__ne__(y)}

def iadd(x, y): x += y
def isub(x, y): x -= y
def imul(x, y): x *= y
def itruediv(x, y): x /= y
def ifloordiv(x, y): x //= y
def ipow(x, y): x **= y
def imod(x, y): x %= y
inplace_arithmetic = [iadd, isub, imul, itruediv, ifloordiv, ipow, imod]

def imatmul(x, y): x @= y
inplace_array = [imatmul]

def iand(x, y): x &= y
def ior(x, y): x |= y
def ixor(x, y): x ^= y
def ilshift(x, y): x <<= y
def irshift(x, y): x >>= y
inplace_bitwise = [iand, ior, ixor, ilshift, irshift]


data_type_fun = ['can_cast', 'finfo', 'iinfo', 'result_type']
inspection = ['__array_namespace_info__']
version = ['__array_api_version__']
elementwise_unary = ['abs', 'acos', 'acosh', 'asin', 'asinh', 'atan', 'atanh',
                     'ceil', 'conj', 'cos', 'cosh', 'exp', 'expm1', 'floor', 'imag',
                     'isfinite', 'isinf', 'isnan', 'log', 'log1p', 'log2', 'log10',
                     'logical_not', 'negative', 'positive', 'real', 'reciprocal',
                     'round', 'sign', 'signbit', 'sin', 'sinh', 'square', 'sqrt',
                     'tan', 'tanh', 'trunc']
elementwise_binary = ['add', 'atan2', 'copysign', 'divide', 'equal', 'floor_divide',
                      'greater', 'greater_equal', 'hypot', 'less', 'less_equal',
                      'logaddexp', 'logical_and', 'logical_or', 'logical_xor',
                      'maximum', 'minimum', 'multiply', 'nextafter', 'not_equal',
                      'pow', 'remainder', 'subtract']
searching_array = ['argmax', 'argmin', 'count_nonzero']
statistical_array = ['cumulative_sum', 'cumulative_prod', 'max', 'mean',
                     'min', 'prod', 'std', 'sum', 'var']
utility_array = ['all', 'any']


@pytest.mark.parametrize("f_name, f",
                         (arithmetic_unary | arithmetic_methods_unary).items())
@pytest.mark.parametrize('dtype', dtypes_numeric)
@pytest.mark.parametrize('xp', xps)
def test_arithmetic_unary(f_name, f, dtype, xp, seed=None):
    marrays, masked_arrays, seed = get_arrays(1, dtype=dtype, xp=xp, seed=seed)
    res = f(marrays[0])
    ref = f(masked_arrays[0])
    assert_equal(res, ref, seed=seed, xp=xp)


arithetic_binary_exceptions = [
    "Integers to negative integer powers are not allowed.",
    "Only floating-point dtypes are allowed in __truediv__",
    "ufunc 'floor_divide' not supported for the input types",
    "ufunc 'remainder' not supported for the input types,",
    "Only real numeric dtypes are allowed in __floordiv__",
    "Only real numeric dtypes are allowed in __mod__"
]


@pytest.mark.parametrize("f_name, f",
                         (arithmetic_binary | arithmetic_methods_binary).items())
@pytest.mark.parametrize('dtype', dtypes_numeric)
@pytest.mark.parametrize('xp', xps)
@pass_exceptions(allowed=arithetic_binary_exceptions)
def test_arithmetic_binary(f_name, f, dtype, xp, seed=None):
    marrays, masked_arrays, seed = get_arrays(2, dtype=dtype, xp=xp, seed=seed)
    res = f(marrays[0], marrays[1])
    ref_data = f(masked_arrays[0].data, masked_arrays[1].data)
    ref_mask = masked_arrays[0].mask | masked_arrays[1].mask
    ref = np.ma.masked_array(ref_data, mask=ref_mask)
    assert_equal(res, ref, seed=seed, xp=xp)


@pytest.mark.parametrize("f_name, f", (array_binary | array_methods_binary).items())
@pytest.mark.parametrize('dtype', dtypes_all)
@pytest.mark.parametrize('xp', xps)
@pass_exceptions(allowed=["Only numeric dtypes are allowed in matmul"])
def test_array_binary(f_name, f, dtype, xp, seed=None):
    marrays, masked_arrays, seed = get_arrays(1, ndim=(2, 4), dtype=dtype, xp=xp, seed=seed)
    res = f(marrays[0], marrays[0].mT)
    x = masked_arrays[0].data
    mask = masked_arrays[0].mask
    x[mask] = 0
    data = f(x, x.mT.copy())  # .copy to prevent gh-33
    mask = ~f(~mask, ~mask.mT)
    ref = np.ma.masked_array(data, mask=mask)
    assert_allclose(res, ref, seed=seed, xp=xp, rtol=get_rtol(dtype, xp))


@pytest.mark.parametrize("f_name, f", (bitwise_unary | bitwise_methods_unary).items())
@pytest.mark.parametrize("dtype", dtypes_integral + dtypes_boolean)
@pytest.mark.parametrize('xp', xps)
def test_bitwise_unary(f_name, f, dtype, xp, seed=None):
    mxp = marray.masked_namespace(xp)
    marrays, masked_arrays, seed = get_arrays(1, dtype=dtype, xp=xp, seed=seed)

    res = f(~marrays[0])
    ref = f(~masked_arrays[0])
    assert_equal(res, ref, xp=xp, seed=seed)

    f = getattr(mxp, f_name)
    res = f(~marrays[0])
    assert_equal(res, ref, xp=xp, seed=seed)


@pytest.mark.parametrize("f_name, f", (bitwise_binary | bitwise_methods_binary).items())
@pytest.mark.parametrize("dtype", dtypes_integral + dtypes_boolean)
@pytest.mark.parametrize('xp', xps)
@pass_exceptions(allowed=["is only defined for x2 >= 0",
                          "Only integer dtypes are allowed in "])
def test_bitwise_binary(f_name, f, dtype, xp, seed=None):
    mxp = marray.masked_namespace(xp)
    marrays, masked_arrays, seed = get_arrays(2, dtype=dtype, xp=xp, seed=seed)

    res = f(marrays[0], marrays[1])
    ref = f(masked_arrays[0], masked_arrays[1])
    assert_equal(res, ref, xp=xp, seed=seed)

    f = getattr(mxp, f_name)
    res = f(marrays[0], marrays[1])
    assert_equal(res, ref, xp=xp, seed=seed)


@pytest.mark.parametrize('type_val', scalar_conversions.items())
@pytest.mark.parametrize('mask', [False, True])
@pytest.mark.parametrize('xp', xps)
def test_scalar_conversion(type_val, mask, xp):
    mxp = marray.masked_namespace(xp)
    type, val = type_val
    x = mxp.asarray(val)
    assert type(x) == val
    assert isinstance(type(x), type)

    method = getattr(x, f"__{type.__name__}__")
    assert method() == val
    assert isinstance(method(), type)


@pytest.mark.parametrize('xp', xps)
def test_indexing(xp):
    # The implementations of `__getitem__` and `__setitem__` are trivial.
    # This does not make them easy to test exhaustively, but it does make
    # them easy to fix if a shortcoming is identified. Include a very basic
    # test for now, and improve as needed.
    mxp = marray.masked_namespace(xp)
    x = mxp.asarray(xp.arange(3), mask=[False, True, False])

    # Test `__setitem__`/`__getitem__` roundtrip
    x[1] = 10
    assert x[1] == 10
    assert isinstance(x[1], type(x))

    # Test `__setitem__`/`__getitem__` roundtrip with masked array as index
    i = mxp.asarray(1, mask=True)
    x[i.__index__()] = 20
    assert x[i.__index__()] == 20
    assert isinstance(x[i.__index__()], type(x))

    # `__setitem__` can change mask
    x[1] = mxp.asarray(30, mask=False)
    assert x[1].data == 30
    assert x[1].mask == xp.asarray(False)
    x[2] = mxp.asarray(40, mask=True)
    assert x[2].data == 40
    assert x[2].mask == xp.asarray(True)

    # Indexing with masked array is not allowed
    message = "Correct behavior for indexing with a masked array..."
    with pytest.raises(NotImplementedError, match=message):
        x[x]
    with pytest.raises(NotImplementedError, match=message):
        x[x] = 1

    assert not np.iterable(xp.asarray(1))  # Check gh-72

    if xp == np:
        # Situation that came up in gh-71: key validation did not
        # consider that input could be a `tuple`. Some elements can
        # be MArrays that need to be validated/normalized.
        i = mxp.ones(4, dtype=mxp.bool)
        j = i[..., i]
        assert mxp.all(i == j)


@pytest.mark.parametrize("dtype", dtypes_all)
@pytest.mark.parametrize('xp', xps)
@pass_exceptions(allowed=["The maximum value of the data's dtype",
                          "Only real numeric dtypes are allowed in argsort"])
def test_take_along_axis(dtype, xp, seed=None):
    mxp = marray.masked_namespace(xp)
    marrays, _, seed = get_arrays(1, dtype=dtype, xp=xp, seed=seed)
    x = marrays[0]
    i = mxp.argsort(x, axis=-1)
    res = mxp.take_along_axis(x, i, axis=-1)
    ref = mxp.sort(x, axis=-1)
    assert_equal(res, ref, xp=xp, seed=seed)

    rng = np.random.default_rng(seed)
    mask = xp.asarray(rng.random(i.shape) > 0.5)
    i = i.data
    i[mask] = 1000  # invalid index, but it will be masked
    i = mxp.asarray(i, mask=mask)
    res = mxp.take_along_axis(x, i, axis=-1)
    ref = mxp.asarray(ref.data, mask=(ref.mask | mask))
    assert_equal(res, ref, xp=xp, seed=seed)


@pytest.mark.parametrize("dtype", dtypes_all)
@pytest.mark.parametrize('xp', xps)
def test_dlpack(dtype, xp, seed=None):
    # This is a placeholder for a real test when there is a real implementation
    mxp = marray.masked_namespace(xp)
    marrays, _, seed = get_arrays(1, dtype=dtype, xp=xp, seed=seed)
    assert isinstance(marrays[0].__dlpack__(), type(marrays[0].data.__dlpack__()))
    assert marrays[0].__dlpack_device__() == marrays[0].data.__dlpack_device__()
    marrays[0].to_device(mxp.__array_namespace_info__().default_device())


@pytest.mark.parametrize("f_name, f",
                         (comparison_binary | comparison_methods_binary).items())
@pytest.mark.parametrize("dtype", dtypes_all)
@pytest.mark.parametrize('xp', xps)
@pass_exceptions(allowed=["Only real numeric dtypes are allowed in"])
def test_comparison_binary(f_name, f, dtype, xp, seed=None):
    marrays, masked_arrays, seed = get_arrays(2, dtype=dtype, xp=xp, seed=seed)
    res = f(marrays[0], marrays[1])
    ref = f(masked_arrays[0], masked_arrays[1])
    assert_equal(res, ref, xp=xp, seed=seed)


@pytest.mark.parametrize("f", inplace_arithmetic + inplace_bitwise)
@pytest.mark.parametrize('arg2_masked', [True, False])
@pytest.mark.parametrize("dtype", dtypes_all)
@pytest.mark.parametrize('xp', xps)
def test_inplace(f, arg2_masked, dtype, xp, seed=None):
    marrays, masked_arrays, seed = get_arrays(2, dtype=dtype, xp=xp, seed=seed)
    e1 = None
    e2 = None

    try:
        f(masked_arrays[0].data, masked_arrays[1].data)
        if arg2_masked:
            masked_arrays[0].mask |= masked_arrays[1].mask
        masked_arrays[0] = np.ma.masked_array(masked_arrays[0].data,
                                              masked_arrays[0].mask)
    except Exception as e:
        e1 = str(e)
    try:
        f(marrays[0], marrays[1] if arg2_masked else marrays[1].data)
    except Exception as e:
        e2 = str(e)

    # With one exception, either there is something wrong with both or the results agree
    if "Only numeric dtypes are allowed in" in str(e2):
        pass
    elif e1 or e2:
        assert e1 and e2
    else:
        assert_equal(marrays[0], masked_arrays[0], xp=xp, seed=seed)


@pytest.mark.parametrize("f", inplace_array)
@pytest.mark.parametrize("dtype", dtypes_all)
@pytest.mark.parametrize('xp', xps)
@pass_exceptions(allowed=["Only numeric dtypes are allowed in matmul"])
def test_inplace_array_binary(f, dtype, xp, seed=None):
    # very restrictive operator -> limited test
    mxp = marray.masked_namespace(xp)
    rng = np.random.default_rng(seed)
    data = (rng.random((3, 10, 10))*10).astype(dtype)
    mask = rng.random((3, 10, 10)) > 0.5
    a = mxp.asarray(xp.asarray(data, copy=True), mask=xp.asarray(mask, copy=True))
    data = (rng.random((3, 10, 10))*10).astype(dtype)
    mask = rng.random((3, 10, 10)) > 0.5
    b = mxp.asarray(xp.asarray(data, copy=True), mask=xp.asarray(mask, copy=True))
    ref = a @ b
    f(a, b)
    assert_allclose(a, ref, xp=xp, seed=seed)


@pytest.mark.parametrize("f_name, f", arithmetic_binary.items())
@pytest.mark.parametrize("dtype", dtypes_all)
@pytest.mark.parametrize('xp', xps)
@pytest.mark.parametrize('type_', ["array", "scalar"])
@pass_exceptions(allowed=["not supported for the input types",
                          "Only real numeric dtypes are allowed",
                          "Only numeric dtypes are allowed",
                          "Only floating-point dtypes are allowed",
                          "Integers to negative integer powers are not allowed",
                          "numpy boolean subtract, the `-` operator, is not supported"])
def test_rarithmetic_binary(f_name, f, dtype, xp, type_, seed=None):
    marrays, masked_arrays, seed = get_arrays(2, dtype=dtype, xp=xp, seed=seed)
    if type_ == "array":
        arg1a = marrays[0].data
        arg1b = masked_arrays[0].data
    else:
        arg1a = arg1b = 2

    res = f(arg1a, marrays[1])
    ref_data = f(arg1b, masked_arrays[1].data)
    ref_mask = np.broadcast_to(masked_arrays[1].mask, ref_data.shape)
    ref = np.ma.masked_array(ref_data, mask=ref_mask)
    assert_equal(res, ref, xp=xp, seed=seed)


@pytest.mark.parametrize('dtype', dtypes_all)
@pytest.mark.parametrize('xp', xps)
@pass_exceptions(allowed=["Only numeric dtypes are allowed in __matmul__"])
def test_rarray_binary(dtype, xp, seed=None):
    # very restrictive operator -> limited test
    mxp = marray.masked_namespace(xp)
    rng = np.random.default_rng(seed)
    data = (rng.random((3, 10, 10))*10).astype(dtype)
    mask = rng.random((3, 10, 10)) > 0.5
    a = mxp.asarray(xp.asarray(data, copy=True), mask=xp.asarray(mask, copy=True))
    data = (rng.random((3, 10, 10))*10).astype(dtype)
    mask = rng.random((3, 10, 10)) > 0.5
    b = mxp.asarray(xp.asarray(data, copy=True), mask=xp.asarray(mask, copy=True))
    res = a.data @ b
    ref = mxp.asarray(a.data) @ b
    assert_allclose(res, ref, xp=xp, seed=seed)


@pytest.mark.parametrize("f", bitwise_binary.values())
@pytest.mark.parametrize("dtype", dtypes_integral + dtypes_boolean)
@pytest.mark.parametrize('xp', xps)
@pass_exceptions(allowed=["Only integer dtypes are allowed in"])
def test_rbitwise_binary(f, dtype, xp, seed=None):
    marrays, masked_arrays, seed = get_arrays(2, dtype=dtype, xp=xp, seed=seed)
    res = f(marrays[0].data, marrays[1])
    ref = f(masked_arrays[0].data, masked_arrays[1])
    assert_equal(res, ref, xp=xp, seed=seed)


@pytest.mark.parametrize("dtype", dtypes_all)
@pytest.mark.parametrize('xp', xps)
def test_attributes(dtype, xp, seed=None):
    marrays, masked_arrays, seed = get_arrays(1, ndim=(2, 4), dtype=dtype, xp=xp, seed=seed)
    assert marrays[0].dtype == marrays[0].data.dtype
    assert marrays[0].device == marrays[0].data.device == marrays[0].mask.device
    assert xp.all(marrays[0].mT.data == marrays[0].data.mT)
    assert xp.all(marrays[0].mT.mask == marrays[0].mask.mT)
    assert marrays[0].ndim == marrays[0].data.ndim == marrays[0].mask.ndim
    assert marrays[0].shape == marrays[0].data.shape == marrays[0].mask.shape
    assert marrays[0].size == marrays[0].data.size == marrays[0].mask.size
    if marrays[0].ndim == 2:
        assert xp.all(marrays[0].T.data == marrays[0].data.T)
        assert xp.all(marrays[0].T.mask == marrays[0].mask.T)


@pytest.mark.parametrize('xp', xps)
def test_constants(xp):
    mxp = marray.masked_namespace(xp)
    assert mxp.e == xp.e
    assert mxp.inf == xp.inf
    assert np.isnan(mxp.nan) == np.isnan(xp.nan)
    assert mxp.newaxis == xp.newaxis
    assert mxp.pi == xp.pi


@pytest.mark.parametrize("f", dtypes_all + inspection + version + ['isdtype'])
@pytest.mark.parametrize('xp', xps)
def test_dtype_inspection_version(f, xp):
    mxp = marray.masked_namespace(xp)
    assert getattr(mxp, f) is getattr(xp, f)


@pytest.mark.parametrize("dtype", dtypes_real + dtypes_complex)
@pytest.mark.parametrize('xp', xps)
def test_finfo(dtype, xp, seed=None):
    mxp = marray.masked_namespace(xp)
    marrays, _, _ = get_arrays(1, dtype=dtype, xp=xp, seed=seed)
    assert mxp.finfo(dtype) == xp.finfo(dtype)
    # see numpy/numpy#22977, data_apis/array_api_strict#116
    # assert mxp.finfo(marrays[0]) == xp.finfo(dtype)


@pytest.mark.parametrize("dtype", dtypes_integral)
@pytest.mark.parametrize('xp', xps)
def test_iinfo(dtype, xp, seed=None):
    mxp = marray.masked_namespace(xp)
    marrays, _, _ = get_arrays(1, dtype=dtype, xp=xp, seed=seed)
    # comparing the objects themselves doesn't work for NumPy
    assert mxp.iinfo(dtype).max == xp.iinfo(dtype).max
    assert mxp.iinfo(dtype).min == xp.iinfo(dtype).min
    assert mxp.iinfo(dtype).bits == xp.iinfo(dtype).bits
    # see numpy/numpy#22977, data_apis/array_api_strict#116
    # assert mxp.iinfo(marrays[0]).max == xp.iinfo(dtype).max


@pytest.mark.parametrize('f_name', ['can_cast', 'result_type'])
@pytest.mark.parametrize('dtype1', dtypes_all)
@pytest.mark.parametrize('dtype2', dtypes_all)
@pytest.mark.parametrize('xp', xps)
@pass_exceptions(allowed=["cannot be type promoted together"])
def test_can_cast_result_type(f_name, dtype1, dtype2, xp, seed=None):
    mxp = marray.masked_namespace(xp)
    mxp_fun = getattr(mxp, f_name)
    xp_fun = getattr(xp, f_name)
    marrays, _, _ = get_arrays(1, dtype=dtype1, xp=xp, seed=seed)
    ref = xp_fun(getattr(xp, dtype1), getattr(xp, dtype2))
    if f_name == 'result_type' or xp == strict:  # see numpy/numpy#22977
        res1 = mxp_fun(marrays[0], getattr(mxp, dtype2))
        assert res1 == ref
    res2 = mxp_fun(getattr(mxp, dtype1), getattr(mxp, dtype2))
    assert res2 == ref


@pytest.mark.parametrize("f_name", elementwise_unary)
@pytest.mark.parametrize("dtype", dtypes_all)
@pytest.mark.parametrize('xp', xps)
@pass_exceptions(allowed=["not supported for the input types",
                          "did not contain a loop with signature matching types",
                          "The numpy boolean negative, the `-` operator, is not supported",
                          "Only floating-point dtypes are allowed",
                          "Only real numeric dtypes are allowed",
                          "Only real floating-point dtypes are allowed",
                          "Only numeric dtypes are allowed",
                          "Only boolean dtypes are allowed",
                          "Only complex floating-point dtypes are allowed"])
def test_elementwise_unary(f_name, dtype, xp, seed=None):
    mxp = marray.masked_namespace(xp)
    marrays, masked_arrays, seed = get_arrays(1, dtype=dtype, xp=xp, seed=seed)
    f = getattr(mxp, f_name)
    f2 = getattr(xp, f_name)
    res = f(marrays[0])
    ref_data = f2(xp.asarray(masked_arrays[0].data))
    ref_mask = masked_arrays[0].mask
    ref = np.ma.masked_array(ref_data, mask=ref_mask)
    assert_equal(res, ref, xp=xp, seed=seed)


@pytest.mark.parametrize("f_name", elementwise_binary)
@pytest.mark.parametrize("dtype", dtypes_all)
@pytest.mark.parametrize('xp', xps)
@pass_exceptions(allowed=["not supported for the input types",
                          "numpy boolean subtract, the `-` operator, is not supported",
                          "Integers to negative integer powers are not allowed.",
                          "Only floating-point dtypes are allowed",
                          "Only real numeric dtypes are allowed",
                          "Only real floating-point dtypes are allowed",
                          "Only numeric dtypes are allowed",
                          "Only boolean dtypes are allowed",])
def test_elementwise_binary(f_name, dtype, xp, seed=None):
    mxp = marray.masked_namespace(xp)
    marrays, masked_arrays, seed = get_arrays(2, dtype=dtype, xp=xp, seed=seed)
    f = getattr(mxp, f_name)
    f2 = getattr(np, f_name)
    res = f(marrays[0], marrays[1])
    ref_data = f2(masked_arrays[0].data, masked_arrays[1].data)
    ref_mask = masked_arrays[0].mask | masked_arrays[1].mask
    ref = np.ma.masked_array(ref_data, mask=ref_mask)
    assert_equal(res, ref, xp=xp, seed=seed)


@pytest.mark.parametrize("keepdims", [False, True])
@pytest.mark.parametrize("f_name", statistical_array + utility_array + searching_array)
@pytest.mark.parametrize("dtype", dtypes_all)
@pytest.mark.parametrize('xp', xps)
@pass_exceptions(allowed=["Only floating-point dtypes are allowed in __truediv__",
                          "Only numeric dtypes are allowed",
                          "Only real numeric dtypes are allowed"])
def test_statistical_array(f_name, keepdims, xp, dtype, seed=None):
    if dtype.startswith('uint'):
        # should fix this and ensure strict check at the end
        pytest.skip("`np.ma` can't provide reference due to numpy/numpy#27885")

    mxp = marray.masked_namespace(xp)
    marrays, masked_arrays, seed = get_arrays(1, dtype=dtype, xp=xp, seed=seed)
    rng = np.random.default_rng(seed)
    axes = list(range(marrays[0].ndim))
    axes = axes if f_name.startswith("cumulative_") else axes + [None]
    kwargs = {} if f_name.startswith("cumulative_") else {'keepdims': keepdims}
    f_map = {'cumulative_sum': 'cumsum', 'cumulative_prod': 'cumprod'}
    f_name2 = f_map.get(f_name, f_name)

    def _count_nonzero_ref(x, axis, keepdims):
        return np.sum((x.data != 0) & ~x.mask, axis=axis, keepdims=keepdims)

    axis = axes[rng.integers(len(axes))]
    f = getattr(mxp, f_name)
    f2 = getattr(np.ma, f_name2, _count_nonzero_ref)
    f3 = getattr(np, f_name2)
    res = f(marrays[0], axis=axis, **kwargs)
    ref = f2(masked_arrays[0], axis=axis, **kwargs)
    # masked array dtypes are not correct
    ref_dtype = np.asarray(f3(masked_arrays[0].data, axis=axis, **kwargs)).dtype

    # `argmin`/`argmax` don't calculate mask correctly
    ref_mask = np.all(masked_arrays[0].mask, axis=axis, **kwargs)
    ref = np.ma.masked_array(ref.data, getattr(ref, 'mask', ref_mask))
    ref = ref.astype(ref_dtype)
    assert_allclose(res, ref, xp=xp, seed=seed, strict=True, rtol=get_rtol(dtype, xp))

@pytest.mark.parametrize("dtype", dtypes_all)
@pytest.mark.parametrize('xp', xps)
@pass_exceptions(allowed=["Only numeric dtypes are allowed"])
def test_cumulative_op_identity(dtype, xp, seed=None):
    mxp = marray.masked_namespace(xp)
    marrays, _, seed = get_arrays(1, dtype=dtype, xp=xp, seed=seed)
    rng = np.random.default_rng(seed)
    axes = list(range(marrays[0].ndim))
    axis = axes[rng.integers(len(axes))]

    res = mxp.cumulative_sum(marrays[0], axis=axis, include_initial=True)
    identity = mxp.take(res, xp.asarray([0], dtype=xp.int64), axis=axis)
    assert not xp.any(identity.mask)
    assert xp.all(identity.data == 0)

    res = mxp.cumulative_prod(marrays[0], axis=axis, include_initial=True)
    identity = mxp.take(res, xp.asarray([0], dtype=xp.int64), axis=axis)
    assert not xp.any(identity.mask)
    assert xp.all(identity.data == 1)


@pass_exceptions(allowed=["Only numeric dtypes are allowed"])
@pytest.mark.parametrize("n", [1, 2, 3])
@pytest.mark.parametrize("prepend", [False, True])
@pytest.mark.parametrize("append", [False, True])
@pytest.mark.parametrize("dtype", dtypes_all)
@pytest.mark.parametrize('xp', xps)
def test_diff(n, prepend, append, dtype, xp, seed=None):
    mxp = marray.masked_namespace(xp)
    rng = np.random.default_rng(seed)
    marrays, masked_arrays, seed = get_arrays(3, dtype=dtype, xp=xp,
                                              pre_broadcasted=True, seed=seed)
    axes = list(range(marrays[0].ndim))
    axis = axes[rng.integers(len(axes))]
    kwargs_mxp = {'prepend': marrays[1] if prepend else None,
                  'append': marrays[2] if append else None}
    kwargs_np = {'prepend': masked_arrays[1]} if prepend else {}
    kwargs_np = kwargs_np | {'append': masked_arrays[2]} if append else kwargs_np
    res = mxp.diff(marrays[0], n=n, axis=axis, **kwargs_mxp)
    ref = np.ma.diff(masked_arrays[0], n=n, axis=axis, **kwargs_np)
    assert_allclose(res, ref, xp=xp, seed=seed, strict=True, rtol=get_rtol(dtype, xp))


# Test Creation functions
@pytest.mark.parametrize('f_name, args, kwargs', [
    # Try to pass options that change output compared to default
    ('arange', (1.5, 10, 2), dict()),
    ('asarray', ([1, 2, 3],), dict(copy=True)),
    ('empty', ((4, 3, 2),), dict()),
    ('empty_like', (np.empty((4, 3, 2)),), dict()),
    ('eye', (10, 11), dict(k=2)),
    ('full', ((4, 3, 2), 5), dict()),
    ('full_like', (np.empty((4, 3, 2)), 5.), dict()),
    ('linspace', (1, 20, 100), dict(endpoint=False)),
    ('ones', ((4, 3, 2),), dict()),
    ('ones_like', (np.empty((4, 3, 2)),), dict()),
    ('zeros', ((4, 3, 2),), dict()),
    ('zeros_like', (np.empty((4, 3, 2)),), dict()),
])
@pytest.mark.parametrize("dtype", dtypes_all)
@pytest.mark.parametrize('xp', xps)
@pass_exceptions(allowed=[r"arange() is only supported for booleans when"])
def test_creation(f_name, args, kwargs, dtype, xp, seed=None):
    dtype = getattr(xp, dtype)
    mxp = marray.masked_namespace(xp)
    f_xp = getattr(xp, f_name)
    f_mxp = getattr(mxp, f_name)
    if f_name.endswith('like'):
        args = tuple(xp.asarray(arg) for arg in args)
    res = f_mxp(*args, dtype=dtype, **kwargs)
    ref = f_xp(*args, dtype=dtype, **kwargs)
    if f_name.startswith('empty'):
        assert res.data.shape == ref.shape
    else:
        np.testing.assert_equal(res.data, np.asarray(ref), strict=True)
    np.testing.assert_equal(res.mask, np.full(ref.shape, False), strict=True)


@pytest.mark.parametrize('f_name',
                         ['empty_like', 'zeros_like', 'ones_like', 'full_like'])
@pytest.mark.parametrize("dtype", dtypes_all + [None])
@pytest.mark.parametrize('xp', xps)
def test_creation_like(f_name, dtype, xp, seed=None):
    mxp = marray.masked_namespace(xp)
    f_mxp = getattr(mxp, f_name)
    f_np = getattr(np, f_name)  # np.ma doesn't have full_like
    args = (2,) if f_name == "full_like" else ()
    marrays, masked_arrays, seed = get_arrays(1, dtype=dtype, xp=xp, seed=seed)
    res = f_mxp(marrays[0], *args, dtype=getattr(xp, str(dtype), None))
    ref = f_np(masked_arrays[0], *args, dtype=dtype)
    if f_name.startswith('empty'):
        assert res.data.shape == ref.shape
        np.testing.assert_equal(res.mask, ref.mask)
    else:
        ref = np.ma.masked_array(ref, mask=masked_arrays[0].mask)
        assert_equal(res, ref, xp=xp, seed=seed)


@pytest.mark.parametrize('f_name', ['tril', 'triu'])
@pytest.mark.parametrize('dtype', dtypes_all)
@pytest.mark.parametrize('xp', xps)
def test_tri(f_name, dtype, xp, seed=None):
    mxp = marray.masked_namespace(xp)
    f_xp = getattr(xp, f_name)
    f_mxp = getattr(mxp, f_name)
    marrays, _, seed = get_arrays(1, ndim=(2, 4), dtype=dtype, xp=xp, seed=seed)

    res = f_mxp(marrays[0], k=1)
    ref_data = f_xp(marrays[0].data, k=1)
    ref_mask = f_xp(marrays[0].mask, k=1)
    ref = np.ma.masked_array(ref_data, mask=ref_mask)
    assert_equal(res, ref, xp=xp, seed=seed)


@pytest.mark.parametrize('indexing', ['ij', 'xy'])
@pytest.mark.parametrize('dtype', dtypes_all)
@pytest.mark.parametrize('xp', xps)
def test_meshgrid(indexing, dtype, xp, seed=None):
    mxp = marray.masked_namespace(xp)
    rng = np.random.default_rng(seed)
    n = rng.integers(1, 4)
    marrays, masked_arrays, seed = get_arrays(n, ndim=1, dtype=dtype, xp=xp, seed=seed)

    res = mxp.meshgrid(*marrays, indexing=indexing)
    ref_data = np.meshgrid(*[array.data for array in masked_arrays], indexing=indexing)
    ref_mask = np.meshgrid(*[array.mask for array in masked_arrays], indexing=indexing)
    ref = [np.ma.masked_array(data, mask=mask)
           for data, mask in zip(ref_data, ref_mask)]
    for res_array, ref_array in zip(res, ref):
        assert_equal(res_array, ref_array, xp=xp, seed=seed)


@pytest.mark.parametrize("side", ['left', 'right'])
@pytest.mark.parametrize('dtype', dtypes_integral + dtypes_real)
@pytest.mark.parametrize('xp', xps)
def test_searchsorted(side, dtype, xp, seed=None):
    mxp = marray.masked_namespace(xp)

    rng = np.random.default_rng(seed)
    n = 20
    m = 10

    x1 = rng.integers(10, size=n).astype(dtype)
    x1_mask = (rng.random(size=n) > 0.5)
    x2 = rng.integers(-2, 12, size=m).astype(dtype)
    x2_mask = rng.random(size=m) > 0.5

    x1 = mxp.asarray(x1, mask=x1_mask)
    x2 = mxp.asarray(x2, mask=x2_mask)

    # Note that the output of `searchsorted` is the same whether
    # a (valid) `sorter` is provided or the array is sorted to begin with
    res = xp.searchsorted(x1.data, x2.data, side=side, sorter=xp.argsort(x1.data))
    ref = xp.searchsorted(xp.sort(x1.data), x2.data, side=side, sorter=None)
    assert xp.all(res == ref)

    # This is true for `marray`, too
    res = mxp.searchsorted(x1, x2, side=side, sorter=mxp.argsort(x1))
    x1 = mxp.sort(x1)
    ref = mxp.searchsorted(x1, x2, side=side, sorter=None)
    assert mxp.all(res == ref)

    # And the output satisfies the required properties:
    for j in range(res.size):
        i = res[j]

        if i.mask:
            assert x2.mask[j]
            continue

        i = i.__index__()
        v = x2[j]
        if side == 'left':
            assert mxp.all(x1[:i] < v) and mxp.all(v <= x1[i:])
        else:
            assert mxp.all(x1[:i] <= v) and mxp.all(v < x1[i:])

@pytest.mark.parametrize('dtype', dtypes_all)
@pytest.mark.parametrize('xp', xps)
def test_where(dtype, xp, seed=None):
    mxp = marray.masked_namespace(xp)
    marrays, masked_arrays, seed = get_arrays(2, dtype=dtype, xp=xp, seed=seed)
    rng = np.random.default_rng(seed)
    cond = rng.random(marrays[0].shape) > 0.5
    res = mxp.where(xp.asarray(cond), *marrays)
    ref = np.ma.where(cond, *masked_arrays)
    assert_equal(res, ref, xp=xp, seed=seed)


@pytest.mark.parametrize('cond', [False, True])
@pytest.mark.parametrize('x1', [1, 1., 1+1j, np.int8(1), np.float32()])
@pytest.mark.parametrize('x2', [1, 1., 1+1j, np.int8(1), np.float32()])
def test_where_dtype(cond, x1, x2):
    # NumPy-only sanity check that result dtype is correct
    mxp = marray.masked_namespace(np)
    dtype = np.result_type(x1, x2)
    res = mxp.where(cond, x1, x2)
    assert res.dtype == dtype


@pytest.mark.parametrize('dtype', dtypes_all)
@pytest.mark.parametrize('xp', xps)
def test_nonzero(dtype, xp, seed=None):
    mxp = marray.masked_namespace(xp)
    marrays, masked_arrays, seed = get_arrays(1, dtype=dtype, xp=xp, seed=seed)
    x, y = marrays[0], masked_arrays[0]
    rng = np.random.default_rng(seed)
    cond = rng.random(marrays[0].shape) > 0.5
    x[xp.asarray(cond)] = 0
    y[xp.asarray(cond)] = 0
    res = mxp.nonzero(x)
    ref = np.ma.nonzero(y)
    for i in range(len(ref)):
        np.testing.assert_equal(res[i].data, ref[i])
        np.testing.assert_equal(res[i].mask, np.full(ref[i].shape, False))


@pytest.mark.parametrize('f_name, n_arrays, n_dims, args, kwargs', [
    # Try to pass options that change output compared to default
    ('broadcast_arrays', 3, (3, 5), tuple(), dict()),
    ('broadcast_to', 1, (3, 5), tuple(), dict(shape=None)),
    ('concat', 3, (3, 5), tuple(), dict(axis=1)),
    ('expand_dims', 1, (3, 5), tuple(), dict(axis=1)),
    ('flip', 1, (3, 5), tuple(), dict(axis=1)),
    ('moveaxis', 1, (3, 5), (1, 2), dict()),
    ('permute_dims', 1, 3, tuple(), dict(axes=[2, 0, 1])),
    ('repeat', 1, (3, 5), (2,), dict(axis=1)),
    ('reshape', 1, (3, 5), tuple(), dict(shape=(-1,), copy=False)),
    ('roll', 1, (3, 5), tuple(), dict(shift=3, axis=1)),
    ('squeeze', 1, (3, 5), tuple(), dict(axis=1)),
    ('stack', 3, (3, 5), tuple(), dict(axis=1)),
    ('tile', 1, (3, 5), ((2, 3),), dict()),
    ('unstack', 1, (3, 5), tuple(), dict(axis=1)),
])
@pytest.mark.parametrize('dtype', dtypes_all)
@pytest.mark.parametrize('xp', xps)
def test_manipulation(f_name, n_arrays, n_dims, args, kwargs, dtype, xp, seed=None):
    mxp = marray.masked_namespace(xp)
    marrays, _, seed = get_arrays(n_arrays, ndim=n_dims, dtype=dtype, xp=xp, seed=seed)
    if f_name in {'broadcast_to', 'squeeze'}:
        original_shape = marrays[0].shape
        marrays[0] = marrays[0][:, 0:1, ...]
        if f_name == "broadcast_to":
            kwargs['shape'] = original_shape

    f_mxp = getattr(mxp, f_name)
    f_xp = getattr(xp, f_name)

    if f_name in {'concat', 'stack'}:
        marrays = mxp.broadcast_arrays(*marrays)
        res = (f_mxp(marrays, *args, **kwargs))
        ref_data = f_xp([marray.data for marray in marrays], *args, **kwargs)
        ref_mask = f_xp([marray.mask for marray in marrays], *args, **kwargs)
    else:
        res = f_mxp(*marrays, *args, **kwargs)
        ref_data = f_xp(*[marray.data for marray in marrays], *args, **kwargs)
        ref_mask = f_xp(*[marray.mask for marray in marrays], *args, **kwargs)

    ref = np.ma.masked_array(ref_data, mask=ref_mask)

    if f_name in {'broadcast_arrays', 'unstack'}:
        [assert_equal(res_i, ref_i, xp=xp, seed=seed) for res_i, ref_i in zip(res, ref)]
    else:
        assert_equal(res, ref, xp=xp, seed=seed)


@pytest.mark.filterwarnings('ignore::numpy.exceptions.ComplexWarning')
@pytest.mark.parametrize('dtype_in', dtypes_all)
@pytest.mark.parametrize('dtype_out', dtypes_all)
@pytest.mark.parametrize('copy', [False, True])
@pytest.mark.parametrize('xp', xps)
@pass_exceptions(allowed=["The Array API standard stipulates that casting"])
def test_astype(dtype_in, dtype_out, copy, xp, seed=None):
    mxp = marray.masked_namespace(xp)
    marrays, masked_arrays, seed = get_arrays(1, dtype=dtype_in, xp=xp, seed=seed)

    res = mxp.astype(marrays[0], getattr(xp, dtype_out), copy=copy)
    if dtype_in == dtype_out:
        if copy:
            assert res.data is not marrays[0].data
            assert res.mask is not marrays[0].mask
        else:
            assert res.data is marrays[0].data
            assert res.mask is marrays[0].mask
    ref = masked_arrays[0].astype(dtype_out, copy=copy)
    assert_equal(res, ref, xp=xp, seed=seed)


@pytest.mark.parametrize('xp', xps)
def test_asarray_device(xp):
    mxp = marray.masked_namespace(xp)
    message = "`device` argument is not implemented"
    with pytest.raises(NotImplementedError, match=message):
        mxp.asarray(xp.asarray([1, 2, 3]), device='coconut')


@pytest.mark.parametrize('dtype', dtypes_all)
@pytest.mark.parametrize('xp', xps)
@pass_exceptions(allowed=["Only real numeric dtypes are allowed"])
def test_clip(dtype, xp, seed=None):
    mxp = marray.masked_namespace(xp)
    marrays, masked_arrays, seed = get_arrays(3, dtype=dtype, xp=xp, seed=seed)
    min = mxp.minimum(marrays[1], marrays[2])
    max = mxp.maximum(marrays[1], marrays[2])
    res = mxp.clip(marrays[0], min=min, max=max)
    min = np.ma.masked_array(min.data, mask=min.mask)
    max = np.ma.masked_array(max.data, mask=max.mask)
    ref = np.ma.clip(masked_arrays[0], min, max)
    assert_equal(res, ref, xp=xp, seed=seed)


@pytest.mark.parametrize("f_name", ['unique_values', 'unique_counts',
                                    'unique_inverse', 'unique_all'])
@pytest.mark.parametrize('dtype', dtypes_all)
@pytest.mark.parametrize('xp', xps)
def test_set(f_name, dtype, xp, seed=None):
    mxp = marray.masked_namespace(xp)
    marrays, _, seed = get_arrays(1, dtype=dtype, xp=xp, seed=seed)
    f_mxp = getattr(mxp, f_name)

    if not np.any(marrays[0].mask):
        pytest.skip("Tested by array_api_tests.")

    x = marrays[0]
    data = x.data
    mask = x.mask
    sentinel = marray._xinfo(x).max

    if mxp.any(x == sentinel):
        message = "The maximum value of the data's dtype is included"
        with pytest.raises(NotImplementedError, match=message):
            f_mxp(x)
        return

    res = f_mxp(x)

    data[mask] = sentinel
    ref = xp.unique_all(data)
    ref_mask = np.asarray((ref.values == sentinel))

    ref_values = np.ma.masked_array(np.asarray(ref.values), mask=ref_mask)
    res_values = res if f_name == "unique_values" else res.values
    assert_equal(res_values, ref_values, xp=xp, seed=seed)

    if hasattr(res, 'counts'):
        ref_counts = np.ma.masked_array(np.asarray(ref.counts), mask=ref_mask)
        assert_equal(res.counts, ref_counts, xp=xp, seed=seed)

    if hasattr(res, 'indices'):
        ref_counts = np.ma.masked_array(np.asarray(ref.indices), mask=ref_mask)
        assert_equal(res.indices, ref_counts, xp=xp, seed=seed)

    if hasattr(res, 'inverse_indices'):
        ref_counts = np.ma.masked_array(np.asarray(ref.inverse_indices), mask=False)
        assert_equal(res.inverse_indices, ref_counts, xp=xp, seed=seed)


@pytest.mark.parametrize("f_name", ['sort', 'argsort'])
@pytest.mark.parametrize("descending", [False, True])
@pytest.mark.parametrize("stable", [False, True])
@pytest.mark.parametrize('dtype', dtypes_real + dtypes_integral)
@pytest.mark.parametrize('xp', xps)
def test_sorting(f_name, descending, stable, dtype, xp, seed=None):
    mxp = marray.masked_namespace(xp)
    marrays, masked_arrays, seed = get_arrays(1, dtype=dtype, xp=xp, seed=seed)
    f_mxp = getattr(mxp, f_name)
    f_xp = getattr(np.ma, f_name)

    info = marray._xinfo(marrays[0])
    sentinel = info.min if descending else info.max
    if mxp.any(marrays[0] == sentinel) and xp.any(marrays[0].mask):
        message = "value of the data's dtype is included"
        with pytest.raises(NotImplementedError, match=message):
            f_mxp(marrays[0], axis=-1, descending=descending, stable=stable)
        return

    if descending and xp==np:
        pytest.skip("NumPy doesn't have `descending`.")

    res = f_mxp(marrays[0], axis=-1, descending=descending, stable=stable)

    if stable:
        pytest.skip("No easy reference for `stable=True`.")

    if descending and dtype in dtypes_uint:
        pytest.skip("No easy reference for unsigned int with `descending=True`.")

    if descending:
        ref = f_xp(-masked_arrays[0], axis=-1, stable=stable)
        ref = -ref if f_name=='sort' else ref
    else:
        ref = f_xp(masked_arrays[0], axis=-1, stable=stable)

    if f_name == 'sort':
        assert_equal(res, np.ma.masked_array(ref), xp=xp, seed=seed)
    else:
        # We can't just compare the indices because sometimes `np.ma.argsort`
        # doesn't sort the masked elements the same way. Instead, we use the
        # indices to sort the arrays, then compare the sorted masked arrays.
        # (The difference is that we don't compare the masked values.)
        i_sorted = np.asarray(res.data)
        res_data = np.take_along_axis(np.asarray(marrays[0].data), i_sorted, axis=-1)
        res_mask = np.take_along_axis(np.asarray(marrays[0].mask), i_sorted, axis=-1)
        res = mxp.asarray(res_data, mask=res_mask)
        ref_data = np.take_along_axis(masked_arrays[0].data, ref, axis=-1)
        ref_mask = np.take_along_axis(masked_arrays[0].mask, ref, axis=-1)
        ref = np.ma.masked_array(ref_data, mask=ref_mask)
        assert_equal(res, ref, xp=xp, seed=seed)


@pytest.mark.parametrize('xp', xps)
def test_array_namespace(xp):
    mxp = marray.masked_namespace(xp)
    x = mxp.asarray([1, 2, 3])
    assert x.__array_namespace__() is mxp
    assert x.__array_namespace__("2024.12") is mxp
    message = "MArray interface for Array API version 'shrubbery'..."
    with pytest.raises(NotImplementedError, match=message):
        x.__array_namespace__("shrubbery")


def test_import():
    from marray import numpy as mnp
    assert mnp.__name__ == 'marray.numpy'
    from marray.numpy import asarray
    asarray(10, mask=True)

    from marray import array_api_strict as mxp
    assert mxp.__name__ == 'marray.array_api_strict'
    from marray.array_api_strict import asarray
    asarray(10, mask=True)


@pytest.mark.parametrize('xp', xps)
def test_str(xp):
    mxp = marray.masked_namespace(xp)
    x = mxp.asarray(1, mask=True)
    ref = "_"
    assert str(x) == ref


def test_repr():
    mxp = marray.masked_namespace(strict)
    x = mxp.asarray(1, mask=True)
    ref = ('MArray(\n    Array(_, dtype=array_api_strict.int64),'
           '\n    Array(True, dtype=array_api_strict.bool)\n)')
    assert repr(x) == ref

    mxp = marray.masked_namespace(np)
    x = mxp.asarray(1, mask=True)
    ref = "MArray(array(_), array(True))"
    assert repr(x) == ref


def test_signature_docs():
    # Rough test that signatures were replaced where possible
    mxp = marray.masked_namespace(np)
    assert mxp.sum.__signature__ == inspect.signature(np.sum)
    assert np.sum.__doc__ in mxp.sum.__doc__

# To do:
# - investigate asarray - is copy respected?

### Bug-fix tests

def test_gh33():
    # See https://github.com/mdhaber/marray/issues/33
    test_array_binary(*list(array_binary.items())[0], dtype='float32', xp=np, seed=566)


def test_test():
<<<<<<< HEAD
    seed = 178405216878847718565066100854909237986
    # f_name, descending, stable, dtype, xp,
    test_diff(n=2, prepend=False, append=True, dtype='bool', xp=np, seed=seed)
=======
    seed = 154744772778866453782294527422933373514
    test_take_along_axis(dtype='uint16', xp=strict, seed=seed)
>>>>>>> 5f9f02ee
<|MERGE_RESOLUTION|>--- conflicted
+++ resolved
@@ -1131,11 +1131,6 @@
 
 
 def test_test():
-<<<<<<< HEAD
     seed = 178405216878847718565066100854909237986
     # f_name, descending, stable, dtype, xp,
-    test_diff(n=2, prepend=False, append=True, dtype='bool', xp=np, seed=seed)
-=======
-    seed = 154744772778866453782294527422933373514
-    test_take_along_axis(dtype='uint16', xp=strict, seed=seed)
->>>>>>> 5f9f02ee
+    test_diff(n=2, prepend=False, append=True, dtype='bool', xp=np, seed=seed)