--- conflicted
+++ resolved
@@ -23,7 +23,6 @@
 dtypes_all = dtypes_boolean + dtypes_integral + dtypes_real + dtypes_complex
 
 
-<<<<<<< HEAD
 def as_numpy(x):
     # Use `cupy.testing` when `assert_allclose` and `assert_equal` support `strict`
     try:
@@ -32,11 +31,8 @@
         return cupy.asnumpy(x)
 
 
-def get_arrays(n_arrays, *, dtype, xp, shape=None, ndim=(1, 4), seed=None):
-=======
 def get_arrays(n_arrays, *, dtype, xp, shape=None, ndim=(1, 4),
                pre_broadcasted=False, seed=None):
->>>>>>> c4fb3692
     xpm = marray.masked_namespace(xp)
 
     entropy = np.random.SeedSequence(seed).entropy
@@ -88,16 +84,10 @@
         ref_mask = xp.broadcast_to(ref.mask, ref.data.shape)
     try:
         strict = kwargs.pop('strict', True)
-<<<<<<< HEAD
         res_data = res.data[~res.mask]
         ref_data = ref.data[~ref_mask]
         comparison(as_numpy(res_data), as_numpy(ref_data), strict=strict, **kwargs)
         comparison(as_numpy(res.mask), as_numpy(ref_mask), strict=True, **kwargs)
-=======
-        comparison(np.asarray(res.data[~res.mask]), np.asarray(ref.data[~ref_mask]),
-                   strict=strict, **kwargs)
-        comparison(np.asarray(res.mask), np.asarray(ref_mask), strict=True, **kwargs)
->>>>>>> c4fb3692
     except AssertionError as e:
         raise AssertionError(seed) from e
 
@@ -410,15 +400,10 @@
 
 
 @pytest.mark.parametrize("dtype", dtypes_all)
-<<<<<<< HEAD
 @pytest.mark.parametrize("xp", [np, strict, cupy])
 @pass_exceptions(allowed=["The maximum value of the data's dtype",
                           "has no attribute 'take_along_axis'",
                           "has no attribute '__array_namespace__'",
-=======
-@pytest.mark.parametrize('xp', xps)
-@pass_exceptions(allowed=["The maximum value of the data's dtype",
->>>>>>> c4fb3692
                           "Only real numeric dtypes are allowed in argsort"])
 def test_take_along_axis(dtype, xp, seed=None):
     mxp = marray.masked_namespace(xp)
