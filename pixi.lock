--- conflicted
+++ resolved
@@ -3928,11 +3928,7 @@
 - pypi: .
   name: marray
   version: 0.0.5
-<<<<<<< HEAD
   sha256: 0496de12e51bd49ada7ad537fc15ce2487ecd0f56ba5657b2dac0145b0d4d0e0
-=======
-  sha256: cc55201554ec882d7b8665f160cfe39a6ade3cea09343e746665440d77187333
->>>>>>> 2136530b
   requires_dist:
   - jupyter-book ; extra == 'docs'
   - ghp-import ; extra == 'docs'
@@ -4765,7 +4761,6 @@
   - pkg:pypi/pytest-cov?source=hash-mapping
   size: 26256
   timestamp: 1733223113491
-<<<<<<< HEAD
 - conda: https://conda.anaconda.org/conda-forge/noarch/pytest-json-report-1.5.0-pyhd8ed1ab_0.tar.bz2
   sha256: ed916397b9caec080b929d24c62a91654fd829b6d6569ccd573cb2aeb12e70aa
   md5: 837e335fa428cf7c784ee2e80594506c
@@ -4791,20 +4786,6 @@
   - pkg:pypi/pytest-metadata?source=hash-mapping
   size: 14532
   timestamp: 1734146281190
-=======
-- conda: https://conda.anaconda.org/conda-forge/noarch/pytest-reportlog-0.1.2-pyhd8ed1ab_0.tar.bz2
-  sha256: 8a5006206da2ed0951401f185100012ccd90b2e6349e4b4a60aec37112c59f22
-  md5: 4ec7cfd66ee4475f774be16bfd9cb3d9
-  depends:
-  - pytest >=5.2
-  - python >=3.5
-  license: MIT
-  license_family: MIT
-  purls:
-  - pkg:pypi/pytest-reportlog?source=hash-mapping
-  size: 8936
-  timestamp: 1608119852059
->>>>>>> 2136530b
 - conda: https://conda.anaconda.org/conda-forge/linux-64/python-3.10.16-he725a3c_1_cpython.conda
   build_number: 1
   sha256: 3f90a2d5062a73cd2dd8a0027718aee1db93f7975b9cfe529e2c9aeec2db262e
