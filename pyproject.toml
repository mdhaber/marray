[build-system]
requires = ["flit_core >=3.2,<4"]
build-backend = "flit_core.buildapi"

[project]
name = "marray"
authors = [{ name = "Matt Haberland", email = "mhaberla@calpoly.edu" }]
readme = "README.md"
license = { file = "LICENSE" }
classifiers = [
  "License :: OSI Approved :: MIT License",
  "Programming Language :: Python :: 3.10",
  "Programming Language :: Python :: 3.11",
  "Programming Language :: Python :: 3.12",
  "Programming Language :: Python :: 3.13",
]
dynamic = ["version", "description"]
requires-python = ">=3.10"

[project.optional-dependencies]
test = ["numpy", "pytest", "pytest-cov", "array-api-strict"]
docs = ["jupyter-book", "ghp-import"]

[project.urls]
Home = "https://github.com/mdhaber/marray"

[tool.ruff]
target-version = "py310"
builtins = ["ellipsis"]
exclude = [".git", ".eggs", "build", "dist", "__pycache__"]
line-length = 100

[tool.ruff.lint]
ignore = [
  "E402", # module level import not at top of file
  # "E501",  # line too long - let black worry about that
  "E731",  # do not assign a lambda expression, use a def
  "UP038", # type union instead of tuple for isinstance etc
]
select = [
  "F",   # Pyflakes
  "E",   # Pycodestyle
  "I",   # isort
  "UP",  # Pyupgrade
  "TID", # flake8-tidy-imports
  "W",
]
extend-safe-fixes = [
  "TID252", # absolute imports
]
fixable = ["I", "TID252", "UP"]

[tool.ruff.lint.isort]
known-first-party = ["marray"]

[tool.ruff.lint.flake8-tidy-imports]
# Disallow all relative imports.
ban-relative-imports = "all"

[tool.coverage.run]
source = ["marray"]
branch = true

[tool.coverage.report]
show_missing = true
exclude_lines = ["pragma: no cover", "if TYPE_CHECKING"]

[tool.pytest.ini_options]
filterwarnings = [
  "error",
  "ignore:invalid value encountered:RuntimeWarning",
  "ignore:divide by zero encountered:RuntimeWarning",
  "ignore:overflow encountered:RuntimeWarning",
]

[tool.pixi.project]
channels = ["conda-forge"]
platforms = ["linux-64", "osx-arm64", "win-64"]

[tool.pixi.dependencies]
python = ">=3.10.16,<3.14"

[tool.pixi.pypi-dependencies]
marray = { path = ".", editable = true }

[tool.pixi.feature.tests.dependencies]
numpy = "*"
pytest = "*"
pytest-cov = "*"
array-api-strict = "*"

[tool.pixi.feature.tests.tasks]
tests = "pytest -v"
tests-cov = "pytest -v -ra --cov=marray --cov-report=xml --cov-report=term --durations=20"
coverage = { cmd = "coverage html", depends-on = ["tests-cov"] }
open-coverage = { cmd = "open htmlcov/index.html", depends-on = ["coverage"] }

[tool.pixi.feature.xp-tests.dependencies]
pytest = "*"
pytest-json-report = "*"
hypothesis = "*"
ndindex = "*"
array-api-strict = "*"

[tool.pixi.feature.xp-tests.tasks]
# clean array-api-tests dir
clean-xp-tests = { cwd = ".", cmd = "rm -rf array-api-tests" }
# clone array-api-tests
clone-xp-tests.cmd = "git clone https://github.com/data-apis/array-api-tests.git"
clone-xp-tests.cwd = "."
clone-xp-tests.depends-on = ["clean-xp-tests"]
# checkout array-api-tests commit
checkout-xp-tests.cmd = [
  "git",
  "reset",
  "--hard",
  "606cc4d11fbcb9abdf425ea6bfe21405228d1d89",
  "&&",
  "git",
  "submodule",
  "update",
  "--init",
]
checkout-xp-tests.cwd = "array-api-tests"
checkout-xp-tests.depends-on = ["clone-xp-tests"]
# apply patch to test marray
patch-xp-tests.cmd = "git apply ../tools/xp-tests.patch"
patch-xp-tests.cwd = "array-api-tests"
patch-xp-tests.depends-on = ["checkout-xp-tests"]
# run tests
xp-tests.cmd = [
  "pytest",
  "-v",
  "-rxXfE",
  "-W",
  # https://github.com/data-apis/array-api-tests/issues/284
  "ignore::UserWarning",
  # https://github.com/data-apis/array-api-tests/issues/329
  "--disable-extension",
  "fft",
  "--disable-extension",
  "linalg",
  "--xfails-file",
  "../tools/xp-tests-xfails.txt",
  "--max-examples=100",
  "--derandomize",
  "--disable-deadline",
  "array_api_tests/",
]
xp-tests.cwd = "array-api-tests"
xp-tests.depends-on = ["patch-xp-tests"]

[tool.pixi.feature.lint.dependencies]
pre-commit = "*"

[tool.pixi.feature.lint.tasks]
pre-commit-install = "pre-commit install"
pre-commit = "pre-commit run --all-files"
lint = { depends-on = ["pre-commit"] }

[tool.pixi.feature.docs.dependencies]
jupyter-book = "*"
ghp-import = "*"

[tool.pixi.feature.docs.tasks]
docs = { cmd = "jupyter-book build mybook/", cwd = "." }
open-docs.cmd = "open mybook/_build/html/index.html"
open-docs.cwd = "."
open-docs.depends-on = ["docs"]

[tool.pixi.feature.py310.dependencies]
python = "~=3.10.0"

[tool.pixi.feature.py313.dependencies]
python = "~=3.13.0"

[tool.pixi.feature.test-upstream-dev.dependencies]
pytest = "*"
pytest-reportlog = "*"

[tool.pixi.feature.test-upstream-dev.pypi-dependencies]
array-api-strict = "*"
numpy = { version = "*", index = "https://pypi.anaconda.org/scientific-python-nightly-wheels/simple" }

[tool.pixi.feature.test-upstream-dev.tasks]
tests-log = "pytest --report-log output-log.jsonl"

[tool.pixi.feature.dev.dependencies]
pixi-pycharm = "*"

[tool.pixi.environments]
default = { solve-group = "default" }
<<<<<<< HEAD
dev = { features = ["tests", "lint", "docs", "dev"], solve-group = "default" }
=======
dev.features = ["tests", "xp-tests", "lint", "docs"]
dev.solve-group = "default"
>>>>>>> 293c3325
docs = { features = ["docs"], solve-group = "default" }
ci-py310 = { features = ["py310", "tests", "xp-tests"] }
ci-py313 = { features = ["py313", "tests", "xp-tests"] }
ci-upstream-dev = { features = ["test-upstream-dev"] }
pypi-test-extra = ["test"]<|MERGE_RESOLUTION|>--- conflicted
+++ resolved
@@ -190,12 +190,8 @@
 
 [tool.pixi.environments]
 default = { solve-group = "default" }
-<<<<<<< HEAD
-dev = { features = ["tests", "lint", "docs", "dev"], solve-group = "default" }
-=======
-dev.features = ["tests", "xp-tests", "lint", "docs"]
+dev.features = ["tests", "xp-tests", "lint", "docs", "dev"]
 dev.solve-group = "default"
->>>>>>> 293c3325
 docs = { features = ["docs"], solve-group = "default" }
 ci-py310 = { features = ["py310", "tests", "xp-tests"] }
 ci-py313 = { features = ["py313", "tests", "xp-tests"] }
